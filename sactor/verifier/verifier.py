#!/usr/bin/env python3

import json, tempfile
import os, shlex
import subprocess
from abc import ABC, abstractmethod
from typing import Optional

from sactor import logging as sactor_logging
from sactor import rust_ast_parser, utils
from sactor.utils import is_compile_command, process_commands_to_compile, read_file, read_file_lines

from sactor.c_parser import FunctionInfo, StructInfo, c_parser_utils, CParser
from sactor.combiner.combiner import RustCode, merge_uses
from sactor.combiner.partial_combiner import CombineResult, PartialCombiner

from .verifier_types import VerifyResult

logger = sactor_logging.get_logger(__name__)

class Verifier(ABC):
    def __init__(
        self,
        test_cmd_path: str,
        config: dict,
        build_path=None,
        no_feedback=False,
        extra_compile_command: str | None=None,
        executable_object: str | None=None,
        processed_compile_commands: list[list[str]] = [],
    ):
        self.config = config
        if build_path:
            self.build_path = build_path
        else:
            tmpdir = utils.get_temp_dir()
            self.build_path = os.path.join(tmpdir, 'build')
        self.build_attempt_path = os.path.join(
            self.build_path, "build_attempt")
        self.embed_test_rust_dir = os.path.join(
            self.build_path, "embed_test_rust")
        self.embed_test_c_dir = os.path.join(self.build_path, "embed_test_c")
        self.test_cmd_path = test_cmd_path
        self.no_feedback = no_feedback
        self.extra_compile_command = extra_compile_command
        self.executable_object = executable_object
        self.processed_compile_commands = processed_compile_commands

    @staticmethod
    def verify_test_cmd(test_cmd_path: str) -> bool:
        try:
            test_cmd = read_file(test_cmd_path)
            test_cmd = test_cmd.strip()
            test_cmd = json.loads(test_cmd)
            if not isinstance(test_cmd, list):
                logger.error(
                    "Invalid test command file %s: expected a list of dicts",
                    test_cmd_path,
                )
                return False
            for cmd in test_cmd:
                if not isinstance(cmd, dict):
                    logger.error(
                        "Invalid test command file %s: non-dict element in list",
                        test_cmd_path,
                    )
                    return False
                if 'command' not in cmd:
                    logger.error(
                        "Invalid test command file %s: dict without 'command' key",
                        test_cmd_path,
                    )
                    return False
                command = cmd['command']
                if not isinstance(command, str) and not isinstance(command, list):
                    logger.error(
                        "Invalid test command file %s: 'command' must be list or string",
                        test_cmd_path,
                    )
                    return False
            return True

        except Exception as e:
            logger.error("Invalid test command file %s: %s", test_cmd_path, e)
            return False

    @abstractmethod
    def verify_function(
        self,
        function: FunctionInfo,
        function_code: str,
        data_type_code: dict[str, str],
        *args,
        **kwargs,
    ) -> tuple[VerifyResult, Optional[str]]:
        pass

    def verify_struct(
        self,
        struct: StructInfo,
        struct_code: str,
        struct_dependencies_code: dict[str, str],
    ) -> tuple[VerifyResult, Optional[str]]:
        structs = {struct.name: struct_code}
        structs.update(struct_dependencies_code)

        combiner = PartialCombiner({}, structs)
        result, combined_code = combiner.combine()
        if result != CombineResult.SUCCESS or combined_code is None:
            raise ValueError(f"Failed to combine the struct {struct.name}")

        compile_result = self.try_compile_rust_code(combined_code)
        if compile_result[0] != VerifyResult.SUCCESS:
            return compile_result

        return (VerifyResult.SUCCESS, None)

    def _try_compile_rust_code_impl(self, rust_code, executable=False) -> tuple[VerifyResult, Optional[str]]:
        utils.create_rust_proj(rust_code, "build_attempt",
                               self.build_attempt_path, is_lib=(not executable))

        # Try format the Rust code
        cmd = ["cargo", "fmt", "--manifest-path",
               f"{self.build_attempt_path}/Cargo.toml"]
        result = subprocess.run(
            cmd, stdout=subprocess.PIPE, stderr=subprocess.PIPE)
        if result.returncode != 0:
            # Rust code failed to format, unable to compile
            logger.error("Rust code failed to format")
            return (VerifyResult.COMPILE_ERROR, result.stderr.decode())

        # Try to compile the Rust code
        cmd = ["cargo", "build", "--manifest-path",
               f"{self.build_attempt_path}/Cargo.toml"]
        logger.debug("Compiling Rust project: %s", ' '.join(cmd))
        result = subprocess.run(
            cmd, stdout=subprocess.PIPE, stderr=subprocess.PIPE)
        if result.returncode != 0:
            # Rust code failed to compile
            logger.error("Rust code failed to compile")
            return (VerifyResult.COMPILE_ERROR, result.stderr.decode())
        else:
            # Rust code compiled successfully
            logger.info("Rust code compiled successfully")
            return (VerifyResult.SUCCESS, None)

    def try_compile_rust_code(self, rust_code, executable=False) -> tuple[VerifyResult, Optional[str]]:
        return self._try_compile_rust_code_impl(rust_code, executable)

    def _load_test_cmd(self, target) -> list[list[str]]:
        test_cmd_str = read_file(self.test_cmd_path)
        test_cmd_str = test_cmd_str.strip()
        test_cmd_json = json.loads(test_cmd_str)
        test_cmd = []
        for item in test_cmd_json:
            cmd = item['command']
            if type(cmd) is str:
                cmd = cmd.split()
            for i, arg in enumerate(cmd):
                if arg == "%t":
                    cmd[i] = os.path.abspath(target)
            test_cmd.append(cmd)

        return test_cmd

    def _collect_feedback(self, output) -> str:
        lines = output.split('\n')
        feedback = ""
        in_feedback = False
        for line in lines:
            if line.find("--------Entering function: ") != -1:
                in_feedback = True
            if in_feedback:
                feedback += line + '\n'

        return feedback

    def _run_tests(self, target, env=None, test_number=None, valgrind=False) -> tuple[VerifyResult, Optional[str], Optional[int]]:
        if env is None:
            env = os.environ.copy()
        test_cmds = self._load_test_cmd(target)
        valgrind_cmd = [
            'valgrind',
            '--error-exitcode=1',
            '--leak-check=no',
            '--trace-children=yes',
            '--',
        ]

        timeout = self.config['general']['timeout_seconds']

        for i, cmd in enumerate(test_cmds):
            if test_number is not None and i != test_number:
                continue
            logger.debug("Running test command: %s", cmd)
            if valgrind:
                cmd = valgrind_cmd + cmd
            try:
                res = utils.run_command_with_limit(
                        cmd=cmd,
                        time_limit_sec=timeout,
                        cwd=os.path.dirname(os.path.abspath(self.test_cmd_path)),
                        env=env
                    )
            except subprocess.TimeoutExpired as e:
                return (VerifyResult.TEST_TIMEOUT, f'Failed to run test due to timeout: {e}', i)
<<<<<<< HEAD
            print(res.stdout)
            print(res.stderr)
            if res.returncode != 0:
                stdout = res.stdout
                stderr = res.stderr
=======
            stdout_decoded = res.stdout.decode()
            stderr_decoded = res.stderr.decode()
            if stdout_decoded:
                logger.debug("Test stdout: %s", stdout_decoded)
            if stderr_decoded:
                logger.debug("Test stderr: %s", stderr_decoded)
            if res.returncode != 0:
                stdout = stdout_decoded
                stderr = stderr_decoded
>>>>>>> e860996b
                feedback = self._collect_feedback(stdout + stderr)
                if feedback != "":
                    return (VerifyResult.FEEDBACK, feedback, i)
                if stderr == "":
                    if stdout != "":
                        return (VerifyResult.TEST_ERROR, stdout, i)
                    else:
                        return (VerifyResult.TEST_ERROR, "No output", i)
                return (VerifyResult.TEST_ERROR, stderr, i)

        return (VerifyResult.SUCCESS, None, None)

    def _run_tests_with_rust(self, target, test_number=None, valgrind=False) -> tuple[VerifyResult, Optional[str], Optional[int]]:
        # get absolute path of the target
        target = os.path.abspath(target)
        env = utils.patched_env("LD_LIBRARY_PATH", f"{self.embed_test_rust_dir}/target/debug")
        return self._run_tests(target, env, test_number, valgrind)

    def _mutate_c_code(self, c_function: FunctionInfo, filename, prefix=False) -> str:
        # remove the c code of the function, but keep the function signature
        node = c_function.node
        lines = read_file_lines(filename)

        # remove `static` from the function signature in function dependencies
        source_code = "".join(lines)
        for function_dependency in c_function.function_dependencies:
            file = function_dependency.node.location.file.name
            if file != filename:
                continue

            source_code = c_parser_utils.remove_function_static_decorator(
                function_dependency.name, source_code)
        # If the to-be-translated function is static, then it cannot be linked to the Rust definition.
        # So we remove the static attribute.
        # This solution may trigger bugs if other linked object files have functions with the same name.
        # The above code removing static in function dependencies may also trigger this bug.
        # TODO: rename the to-be-translated function to a unique name using the current `prefix` argument & mechanism;
        #       after translation, name the Rust translated function with the original name, and remove its `pub` attribute.
        source_code = c_parser_utils.remove_function_static_decorator(c_function.name, source_code)
        lines = source_code.split("\n")
        tmpdir = utils.get_temp_dir()
        with open(os.path.join(tmpdir, "tmp.c"), "w") as f:
            f.write(source_code)

        c_parser = CParser(os.path.join(tmpdir, "tmp.c"), omit_error=True)
        c_function = c_parser.get_function_info(c_function.name)
        node = c_function.node
        # remove the function body
        call_stmt = ""
        if prefix:
            signature = c_function.get_signature(c_function.name+"_") + ';'
            orig_signature = c_function.get_signature()
            call_original = f"{
                c_function.name+'_'}({', '.join([arg_name for arg_name, _ in c_function.arguments])});"
            call_stmt = f"{orig_signature} {{\n    {call_original}\n}}"
        else:
            signature = c_function.get_signature() + ';'

        start_line = node.extent.start.line - 1
        end_line = node.extent.end.line
        for i in range(start_line, end_line):
            lines[i] = ""
        if prefix:
            lines[start_line] = signature + "\n" + call_stmt + "\n"
        else:
            lines[start_line] = signature + "\n"

        # change global variables to extern
        # TODO: move this to c_parser.utils
        used_global_token_spellings = []
        used_global_vars = c_function.global_vars_dependencies
        for var in used_global_vars:
            if var.is_const:
                continue  # skip const global variables as it will be included
            var_node = var.node
            start_line = var_node.extent.start.line - 1
            end_line = var_node.extent.end.line
            tokens = utils.cursor_get_tokens(var_node)
            token_spellings = [token.spelling for token in tokens]
            if len(token_spellings) == 0:
                logger.error('Global variable is not declared: %s', var_node.spelling)
            used_global_token_spellings.append(
                (token_spellings, start_line, end_line))
        for token_spellings, start_line, end_line in used_global_token_spellings:
            long_token_spellings = ' '.join(token_spellings)
            is_prefix = False
            for other_token_spellings, _, _ in used_global_token_spellings:
                if token_spellings != other_token_spellings and ' '.join(other_token_spellings).startswith(long_token_spellings):
                    is_prefix = True
                    break
            if is_prefix:
                used_global_token_spellings.remove(
                    (token_spellings, start_line, end_line))

        for token_spellings, start_line, end_line in used_global_token_spellings:
            if token_spellings[0] == "extern":
                continue
            elif token_spellings[0] == "static":
                token_spellings = token_spellings[1:]

            for i in range(start_line, end_line):
                lines[i] = ""
            lines[start_line] = ' '.join(token_spellings) + ';\n'

        # add fflush(stdout);fflush(stderr); to the end of the printf stmt # TODO: dirty hack
        for i in range(len(lines)):
            if '#include' in lines[i] and ('stdio.h' in lines[i] or 'cstdio' in lines[i]):
                lines[i] = lines[i] + '\n' \
                    + '#define printf(fmt, ...) (printf(fmt, ##__VA_ARGS__), fflush(stdout), fflush(stderr))'

        return "\n".join(lines)

    def _embed_test_rust(
        self,
        c_function: FunctionInfo,
        rust_code,
        function_dependency_signatures: list[str] | None = None,
        prefix=False,
        idiomatic=False,
        function_dependency_uses=None
    ) -> tuple[VerifyResult, Optional[str]]:
        name = c_function.name
        filename = c_function.node.location.file.name
        rust_code = rust_ast_parser.expose_function_to_c(rust_code, name)

        parsed_rust_code = RustCode(rust_code)
        all_uses = RustCode(rust_code).used_code_list
        if function_dependency_signatures:
            joint_function_depedency_signatures = '\n'.join(
                function_dependency_signatures)
            joint_function_dependency_uses = ""
            remained_code = parsed_rust_code.remained_code

            if function_dependency_uses:
                all_uses += function_dependency_uses
            all_uses_tuples = set(tuple(x) for x in all_uses)
            all_uses = [list(x) for x in all_uses_tuples]
            all_dependency_uses = merge_uses(all_uses)
            joint_function_dependency_uses = '\n'.join(all_dependency_uses)
            rust_code = f'''
#![allow(unused_imports)]
{joint_function_dependency_uses}

extern "C" {{
{joint_function_depedency_signatures}
}}

/* __START_TRANSLATION__ */
{remained_code}
'''
        utils.create_rust_proj(
            rust_code, name, self.embed_test_rust_dir, is_lib=True)

        # compile
        # should succeed, omit output
        rust_compile_cmd = ["cargo", "build", "--manifest-path",
                            f"{self.embed_test_rust_dir}/Cargo.toml"]
        logger.debug("Compiling embedded Rust crate: %s", " ".join(rust_compile_cmd))
        res = subprocess.run(rust_compile_cmd, stdout=subprocess.DEVNULL,
                             stderr=subprocess.DEVNULL)
        if res.returncode != 0:
            raise RuntimeError(
                f"Failed to compile Rust code for function {name}")

        c_code_removed = self._mutate_c_code(c_function, filename, prefix)

        os.makedirs(self.embed_test_c_dir, exist_ok=True)

        with open(f"{self.embed_test_c_dir}/{name}.c", "w") as f:
            f.write(c_code_removed)

        compiler = utils.get_compiler()
        output_path = os.path.join(self.embed_test_c_dir, name)
        source_path = os.path.join(self.embed_test_c_dir, f'{name}.c')

        executable_objects = shlex.split(self.executable_object) if self.executable_object else []
        extra_compile_command = shlex.split(extra_compile_command) if self.extra_compile_command else []
        link_flags = [
            f'-L{self.embed_test_rust_dir}/target/debug',
            '-lm',
            f'-l{name}',
        ]

        if self.processed_compile_commands:
            commands = process_commands_to_compile(self.processed_compile_commands, output_path, source_path)
            # assuming the last command is the linking command
            # TODO: check if it is a linking command?
            commands[-1].extend(executable_objects)
            commands[-1].extend(link_flags)
            for command in commands:
                to_check = False
                if is_compile_command(command):
                    to_check = True
                logger.debug("Running compile command: %s", command)
                res = subprocess.run(command)
                if to_check and res.returncode != 0:
                    raise RuntimeError(
                        f"Error: Failed to compile C code for function {name}")

        else:
            c_compile_cmd = [
                compiler,
                '-o', output_path,
                source_path,
                *executable_objects,
                *link_flags,
                *extra_compile_command,
            ]

            # compile C code
            logger.debug("Compiling C harness: %s", c_compile_cmd)
            res = subprocess.run(c_compile_cmd)
            if res.returncode != 0:
                raise RuntimeError(
                    f"Error: Failed to compile C code for function {name}")
        # run tests
        result = self._run_tests_with_rust(f'{self.embed_test_c_dir}/{name}')
        if result[0] != VerifyResult.SUCCESS:
            failed_test_number = result[2]
            assert failed_test_number is not None
            if self.no_feedback:
                return (result[0], result[1])
            # rerun with feedback from `trace_fn`
            logger.error(
                "Failed to run tests for function %s, rerunning with feedback",
                name,
            )
            if idiomatic:
                rust_code = rust_ast_parser.add_attr_to_function(
                    rust_code, f'{name}_idiomatic', "#[sactor_proc_macros::trace_fn]")
            else:
                rust_code = rust_ast_parser.add_attr_to_function(
                    rust_code, name, "#[sactor_proc_macros::trace_fn]")
            utils.create_rust_proj(
                rust_code, name, self.embed_test_rust_dir, is_lib=True, proc_macro=True)
            res = subprocess.run(rust_compile_cmd, stdout=subprocess.PIPE,
                                 stderr=subprocess.PIPE)
            if res.returncode != 0:
                logger.error(
                    "Failed to compile Rust code for function %s during feedback rerun",
                    name,
                )
                logger.error("%s", res.stderr.decode())
                raise RuntimeError(
                    f"Failed to compile Rust code for function {name}. Error messages from the Rust compiler:\n{res.stderr.decode()}")

            previous_result = result

            # TODO: improve feedback: 1. pointers not printable 2. main function doesn't have valid feedback
            result = self._run_tests_with_rust(
                f'{self.embed_test_c_dir}/{name}', failed_test_number, valgrind=True)

            if result[0] == VerifyResult.FEEDBACK:
                feedback = f'''
--------Begin Original Output--------
{previous_result[1]}
--------End Original Output--------
--------Begin Feedback--------
{result[1]}
--------End Feedback--------'''
                return (result[0], feedback)
            else:
                # No feedback, return the original error message
                return (result[0], previous_result[1])

        return (VerifyResult.SUCCESS, None)<|MERGE_RESOLUTION|>--- conflicted
+++ resolved
@@ -204,23 +204,14 @@
                     )
             except subprocess.TimeoutExpired as e:
                 return (VerifyResult.TEST_TIMEOUT, f'Failed to run test due to timeout: {e}', i)
-<<<<<<< HEAD
-            print(res.stdout)
-            print(res.stderr)
+            stdout = res.stdout
+            stderr = res.stderr
+            if stdout:
+                logger.debug("Test stdout: %s", stdout)
+            if stderr:
+                logger.debug("Test stderr: %s", stderr)
             if res.returncode != 0:
-                stdout = res.stdout
-                stderr = res.stderr
-=======
-            stdout_decoded = res.stdout.decode()
-            stderr_decoded = res.stderr.decode()
-            if stdout_decoded:
-                logger.debug("Test stdout: %s", stdout_decoded)
-            if stderr_decoded:
-                logger.debug("Test stderr: %s", stderr_decoded)
-            if res.returncode != 0:
-                stdout = stdout_decoded
-                stderr = stderr_decoded
->>>>>>> e860996b
+
                 feedback = self._collect_feedback(stdout + stderr)
                 if feedback != "":
                     return (VerifyResult.FEEDBACK, feedback, i)
