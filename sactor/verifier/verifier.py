#!/usr/bin/env python3

import json, tempfile
import os, shlex
import subprocess
from abc import ABC, abstractmethod
from typing import Optional

from sactor import logging as sactor_logging
from sactor import rust_ast_parser, utils
from sactor.utils import is_compile_command, process_commands_to_compile, read_file, read_file_lines

from sactor.c_parser import FunctionInfo, StructInfo, c_parser_utils, CParser
from sactor.combiner.combiner import RustCode, merge_uses
from sactor.combiner.partial_combiner import CombineResult, PartialCombiner

from .verifier_types import VerifyResult

logger = sactor_logging.get_logger(__name__)

class Verifier(ABC):
    def __init__(
        self,
        test_cmd_path: str,
        config: dict,
        build_path=None,
        no_feedback=False,
        extra_compile_command: str | None=None,
        executable_object: str | list[str] | None=None,
        processed_compile_commands: list[list[str]] = [],
    ):
        self.config = config
        if build_path:
            self.build_path = build_path
        else:
            tmpdir = utils.get_temp_dir()
            self.build_path = os.path.join(tmpdir, 'build')
        self.build_attempt_path = os.path.join(
            self.build_path, "build_attempt")
        self.embed_test_rust_dir = os.path.join(
            self.build_path, "embed_test_rust")
        self.embed_test_c_dir = os.path.join(self.build_path, "embed_test_c")
        self.test_cmd_path = test_cmd_path
        self.no_feedback = no_feedback
        self.extra_compile_command = extra_compile_command
        self.executable_object = executable_object
        self._executable_object_variants = self._normalize_executable_object(executable_object)
        self.processed_compile_commands = processed_compile_commands

    @staticmethod
    def verify_test_cmd(test_cmd_path: str) -> bool:
        try:
            test_cmd = read_file(test_cmd_path)
            test_cmd = test_cmd.strip()
            test_cmd = json.loads(test_cmd)
            if not isinstance(test_cmd, list):
                logger.error(
                    "Invalid test command file %s: expected a list of dicts",
                    test_cmd_path,
                )
                return False
            for cmd in test_cmd:
                if not isinstance(cmd, dict):
                    logger.error(
                        "Invalid test command file %s: non-dict element in list",
                        test_cmd_path,
                    )
                    return False
                if 'command' not in cmd:
                    logger.error(
                        "Invalid test command file %s: dict without 'command' key",
                        test_cmd_path,
                    )
                    return False
                command = cmd['command']
                if not isinstance(command, str) and not isinstance(command, list):
                    logger.error(
                        "Invalid test command file %s: 'command' must be list or string",
                        test_cmd_path,
                    )
                    return False
            return True

        except Exception as e:
            logger.error("Invalid test command file %s: %s", test_cmd_path, e)
            return False

    @staticmethod
    def _normalize_executable_object(
        executable_object: str | list[str] | None,
    ) -> list[list[str]]:
        variants: list[list[str]] = []
        if executable_object is None:
            return variants
        if isinstance(executable_object, str):
            tokens = shlex.split(executable_object)
            if tokens:
                variants.append(tokens)
            return variants
        for entry in executable_object:
            if not entry:
                continue
            tokens = shlex.split(entry)
            if tokens:
                variants.append(tokens)
        return variants

    def _default_executable_tokens(self) -> list[str]:
        if not self._executable_object_variants:
            return []
        return self._executable_object_variants[0]

    def _iter_executable_variants(self) -> list[list[str]]:
        if not self._executable_object_variants:
            return []
        return self._executable_object_variants

    @abstractmethod
    def verify_function(
        self,
        function: FunctionInfo,
        function_code: str,
        data_type_code: dict[str, str],
        *args,
        **kwargs,
    ) -> tuple[VerifyResult, Optional[str]]:
        pass

    def verify_struct(
        self,
        struct: StructInfo,
        struct_code: str,
        struct_dependencies_code: dict[str, str],
        idiomatic_name: Optional[str] = None,
    ) -> tuple[VerifyResult, Optional[str]]:
        structs = {struct.name: struct_code}
        structs.update(struct_dependencies_code)

        combiner = PartialCombiner({}, structs)
        result, combined_code = combiner.combine()
        if result != CombineResult.SUCCESS or combined_code is None:
            raise ValueError(f"Failed to combine the struct {struct.name}")

        compile_result = self.try_compile_rust_code(combined_code)
        if compile_result[0] != VerifyResult.SUCCESS:
            return compile_result

        return (VerifyResult.SUCCESS, None)

    def _try_compile_rust_code_impl(self, rust_code, executable=False) -> tuple[VerifyResult, Optional[str]]:
        utils.create_rust_proj(rust_code, "build_attempt",
                               self.build_attempt_path, is_lib=(not executable))

        # Try format the Rust code
        cmd = ["cargo", "fmt", "--manifest-path",
               f"{self.build_attempt_path}/Cargo.toml"]
        result = subprocess.run(
            cmd, stdout=subprocess.PIPE, stderr=subprocess.PIPE)
        if result.returncode != 0:
            # Rust code failed to format, unable to compile
            logger.error("Rust code failed to format")
            return (VerifyResult.COMPILE_ERROR, result.stderr.decode())

        # Try to compile the Rust code
        cmd = ["cargo", "build", "--manifest-path",
               f"{self.build_attempt_path}/Cargo.toml"]
        logger.debug("Compiling Rust project: %s", ' '.join(cmd))
        result = subprocess.run(
            cmd, stdout=subprocess.PIPE, stderr=subprocess.PIPE)
        if result.returncode != 0:
            # Rust code failed to compile
            logger.error("Rust code failed to compile")
            return (VerifyResult.COMPILE_ERROR, result.stderr.decode())
        else:
            # Rust code compiled successfully
            logger.info("Rust code compiled successfully")
            return (VerifyResult.SUCCESS, None)

    def try_compile_rust_code(self, rust_code, executable=False) -> tuple[VerifyResult, Optional[str]]:
        return self._try_compile_rust_code_impl(rust_code, executable)

    def _load_test_cmd(self, target) -> list[list[str]]:
        test_cmd_str = read_file(self.test_cmd_path)
        test_cmd_str = test_cmd_str.strip()
        test_cmd_json = json.loads(test_cmd_str)
        test_cmd = []
        for item in test_cmd_json:
            cmd = item['command']
            if type(cmd) is str:
                cmd = cmd.split()
            for i, arg in enumerate(cmd):
                if arg == "%t":
                    cmd[i] = os.path.abspath(target)
            test_cmd.append(cmd)

        return test_cmd

    def _collect_feedback(self, output) -> str:
        lines = output.split('\n')
        feedback = ""
        in_feedback = False
        for line in lines:
            if line.find("--------Entering function: ") != -1:
                in_feedback = True
            if in_feedback:
                feedback += line + '\n'

        return feedback

    def _run_tests(self, target, env=None, test_number=None, valgrind=False) -> tuple[VerifyResult, Optional[str], Optional[int]]:
        if env is None:
            env = os.environ.copy()
        test_cmds = self._load_test_cmd(target)
        valgrind_cmd = [
            'valgrind',
            '--error-exitcode=1',
            '--leak-check=no',
            '--trace-children=yes',
            '--',
        ]

        timeout = self.config['general']['timeout_seconds']

        for i, cmd in enumerate(test_cmds):
            if test_number is not None and i != test_number:
                continue
            logger.debug("Running test command: %s", cmd)
            if valgrind:
                cmd = valgrind_cmd + cmd
            try:
                res = utils.run_command_with_limit(
                        cmd=cmd,
                        time_limit_sec=timeout,
                        cwd=os.path.dirname(os.path.abspath(self.test_cmd_path)),
                        env=env
                    )
            except TimeoutError as e:
                return (VerifyResult.TEST_TIMEOUT, f'Failed to run test due to timeout: {e}', i)
            stdout = res.stdout
            stderr = res.stderr
            if stdout:
                logger.debug("Test stdout: %s", stdout)
            if stderr:
                logger.debug("Test stderr: %s", stderr)
            if res.returncode != 0:

                feedback = self._collect_feedback(stdout + stderr)
                if feedback != "":
                    return (VerifyResult.FEEDBACK, feedback, i)
                if stderr == "":
                    if stdout != "":
                        return (VerifyResult.TEST_ERROR, stdout, i)
                    else:
                        return (VerifyResult.TEST_ERROR, "No output", i)
                return (VerifyResult.TEST_ERROR, stderr, i)

        return (VerifyResult.SUCCESS, None, None)

    def _run_tests_with_rust(self, target, test_number=None, valgrind=False) -> tuple[VerifyResult, Optional[str], Optional[int]]:
        # get absolute path of the target
        target = os.path.abspath(target)
        env = utils.patched_env("LD_LIBRARY_PATH", f"{self.embed_test_rust_dir}/target/debug")
        return self._run_tests(target, env, test_number, valgrind)

    def _mutate_c_code(self, c_function: FunctionInfo, filename, prefix=False) -> str:
        # remove the c code of the function, but keep the function signature
        node = c_function.node
        lines = read_file_lines(filename)

        # remove `static` from the function signature in function dependencies
        source_code = "".join(lines)
        for function_dependency in c_function.function_dependencies:
            file = function_dependency.node.location.file.name
            if file != filename:
                continue

            source_code = c_parser_utils.remove_function_static_decorator(
                function_dependency.name, source_code)
        # If the to-be-translated function is static, then it cannot be linked to the Rust definition.
        # So we remove the static attribute.
        # This solution may trigger bugs if other linked object files have functions with the same name.
        # The above code removing static in function dependencies may also trigger this bug.
        # TODO: rename the to-be-translated function to a unique name using the current `prefix` argument & mechanism;
        #       after translation, name the Rust translated function with the original name, and remove its `pub` attribute.
        source_code = c_parser_utils.remove_function_static_decorator(c_function.name, source_code)
        lines = source_code.split("\n")
        tmpdir = utils.get_temp_dir()
        with open(os.path.join(tmpdir, "tmp.c"), "w") as f:
            f.write(source_code)

        c_parser = CParser(os.path.join(tmpdir, "tmp.c"), omit_error=True)
        c_function = c_parser.get_function_info(c_function.name)
        node = c_function.node
        # remove the function body
        call_stmt = ""
        if prefix:
            signature = c_function.get_signature(c_function.name+"_") + ';'
            orig_signature = c_function.get_signature()
            call_original = f"{
                c_function.name+'_'}({', '.join([arg_name for arg_name, _ in c_function.arguments])});"
            call_stmt = f"{orig_signature} {{\n    {call_original}\n}}"
        else:
            signature = c_function.get_signature() + ';'

        start_line = node.extent.start.line - 1
        end_line = node.extent.end.line
        for i in range(start_line, end_line):
            lines[i] = ""
        if prefix:
            lines[start_line] = signature + "\n" + call_stmt + "\n"
        else:
            lines[start_line] = signature + "\n"

        # change global variables to extern
        # TODO: move this to c_parser.utils
        used_global_token_spellings = []
        used_global_vars = c_function.global_vars_dependencies
        for var in used_global_vars:
            if var.is_const:
                continue  # skip const global variables as it will be included
            var_node = var.node
            start_line = var_node.extent.start.line - 1
            end_line = var_node.extent.end.line
            tokens = utils.cursor_get_tokens(var_node)
            token_spellings = [token.spelling for token in tokens]
            if len(token_spellings) == 0:
                logger.error('Global variable is not declared: %s', var_node.spelling)
            used_global_token_spellings.append(
                (token_spellings, start_line, end_line))
        for token_spellings, start_line, end_line in used_global_token_spellings:
            long_token_spellings = ' '.join(token_spellings)
            is_prefix = False
            for other_token_spellings, _, _ in used_global_token_spellings:
                if token_spellings != other_token_spellings and ' '.join(other_token_spellings).startswith(long_token_spellings):
                    is_prefix = True
                    break
            if is_prefix:
                used_global_token_spellings.remove(
                    (token_spellings, start_line, end_line))

        for token_spellings, start_line, end_line in used_global_token_spellings:
            if token_spellings[0] == "extern":
                continue
            elif token_spellings[0] == "static":
                token_spellings = token_spellings[1:]

            for i in range(start_line, end_line):
                lines[i] = ""
            lines[start_line] = ' '.join(token_spellings) + ';\n'

        # add fflush(stdout);fflush(stderr); to the end of the printf stmt # TODO: dirty hack
        for i in range(len(lines)):
            if '#include' in lines[i] and ('stdio.h' in lines[i] or 'cstdio' in lines[i]):
                lines[i] = lines[i] + '\n' \
                    + '#define printf(fmt, ...) (printf(fmt, ##__VA_ARGS__), fflush(stdout), fflush(stderr))'

        return "\n".join(lines)

    def _embed_test_rust(
        self,
        c_function: FunctionInfo,
        rust_code,
        function_dependency_signatures: list[str] | None = None,
        prefix=False,
        idiomatic=False,
        function_dependency_uses=None
    ) -> tuple[VerifyResult, Optional[str]]:
        name = c_function.name
        filename = c_function.node.location.file.name
        rust_code = rust_ast_parser.expose_function_to_c(rust_code, name)

        if name == "main":
            try:
                rust_code = rust_ast_parser.append_stmt_to_function(
                    rust_code, name, "std::process::exit(0);"
                )
            except Exception as exc:
                logger.warning(
                    "Failed to append std::process::exit for main during verification: %s",
                    exc,
                )

        parsed_rust_code = RustCode(rust_code)
        all_uses = RustCode(rust_code).used_code_list
        if function_dependency_signatures:
            joint_function_depedency_signatures = '\n'.join(
                function_dependency_signatures)
            joint_function_dependency_uses = ""
            remained_code = parsed_rust_code.remained_code

            if function_dependency_uses:
                all_uses += function_dependency_uses
            all_uses_tuples = set(tuple(x) for x in all_uses)
            all_uses = [list(x) for x in all_uses_tuples]
            all_dependency_uses = merge_uses(all_uses)
            joint_function_dependency_uses = '\n'.join(all_dependency_uses)
            rust_code = f'''
#![allow(unused_imports)]
{joint_function_dependency_uses}

extern "C" {{
{joint_function_depedency_signatures}
}}

/* __START_TRANSLATION__ */
{remained_code}
'''
        try:
            rust_code = rust_ast_parser.dedup_items(rust_code)
        except Exception as exc:
            logger.warning(
                "Failed to deduplicate embedded Rust code for %s: %s",
                name,
                exc,
            )
        utils.create_rust_proj(
            rust_code, name, self.embed_test_rust_dir, is_lib=True)

        # compile
        # should succeed, omit output
        rust_compile_cmd = ["cargo", "build", "--manifest-path",
                            f"{self.embed_test_rust_dir}/Cargo.toml"]
        logger.debug("Compiling embedded Rust crate: %s", " ".join(rust_compile_cmd))
        res = subprocess.run(rust_compile_cmd, stdout=subprocess.DEVNULL,
                             stderr=subprocess.DEVNULL)
        if res.returncode != 0:
            raise RuntimeError(
                f"Failed to compile Rust code for function {name}")

        c_code_removed = self._mutate_c_code(c_function, filename, prefix)

        os.makedirs(self.embed_test_c_dir, exist_ok=True)

        with open(f"{self.embed_test_c_dir}/{name}.c", "w") as f:
            f.write(c_code_removed)

        compiler = utils.get_compiler()
        source_path = os.path.join(self.embed_test_c_dir, f'{name}.c')

        extra_compile_args = shlex.split(self.extra_compile_command) if self.extra_compile_command else []
        executable_variants = self._iter_executable_variants()
        if not executable_variants:
            executable_variants = [[]]
        multi_variant = len(executable_variants) > 1

        link_flags = [
            f'-L{self.embed_test_rust_dir}/target/debug',
            '-lm',
            f'-l{name}',
        ]

        for index, executable_objects in enumerate(executable_variants):
            variant_suffix = f"_{index}" if multi_variant else ""
            output_path = os.path.join(self.embed_test_c_dir, f"{name}{variant_suffix}")

            if self.processed_compile_commands:
                commands = process_commands_to_compile(
                    self.processed_compile_commands,
                    output_path,
                    source_path,
                )
                # assuming the last command is the linking command
                # TODO: check if it is a linking command?
                commands[-1].extend(executable_objects)
                commands[-1].extend(link_flags)
                commands[-1].extend(extra_compile_args)
                for command in commands:
                    to_check = False
                    if is_compile_command(command):
                        to_check = True
                    logger.debug("Running compile command: %s", command)
                    res = subprocess.run(command)
                    if to_check and res.returncode != 0:
                        raise RuntimeError(
                            f"Error: Failed to compile C code for function {name}")

            else:
                c_compile_cmd = [
                    compiler,
                    '-o', output_path,
                    source_path,
                    *executable_objects,
                    *link_flags,
                    *extra_compile_args,
                ]

                # compile C code
                logger.debug("Compiling C harness: %s", c_compile_cmd)
                res = subprocess.run(c_compile_cmd)
                if res.returncode != 0:
                    raise RuntimeError(
                        f"Error: Failed to compile C code for function {name}")
            # run tests
            result = self._run_tests_with_rust(output_path)
            if result[0] != VerifyResult.SUCCESS:
                failed_test_number = result[2]
                assert failed_test_number is not None
                if self.no_feedback:
                    return (result[0], result[1])
                # rerun with feedback from `trace_fn`
                logger.error(
                    "Failed to run tests for function %s, rerunning with feedback",
                    name,
                )
<<<<<<< HEAD
                if idiomatic:
                    rust_code = rust_ast_parser.add_attr_to_function(
                        rust_code, f'{name}_idiomatic', "#[sactor_proc_macros::trace_fn]")
                else:
                    rust_code = rust_ast_parser.add_attr_to_function(
                        rust_code, name, "#[sactor_proc_macros::trace_fn]")
                utils.create_rust_proj(
                    rust_code, name, self.embed_test_rust_dir, is_lib=True, proc_macro=True)
                res = subprocess.run(rust_compile_cmd, stdout=subprocess.PIPE,
                                     stderr=subprocess.PIPE)
                if res.returncode != 0:
                    logger.error(
                        "Failed to compile Rust code for function %s during feedback rerun",
                        name,
                    )
                    logger.error("%s", res.stderr.decode())
                    raise RuntimeError(
                        f"Failed to compile Rust code for function {name}")
=======
                logger.error("%s", res.stderr.decode())
                raise RuntimeError(
                    f"Failed to compile Rust code for function {name}. Error messages from the Rust compiler:\n{res.stderr.decode()}")
>>>>>>> e1c0ed67

                previous_result = result

                # TODO: improve feedback: 1. pointers not printable 2. main function doesn't have valid feedback
                result = self._run_tests_with_rust(
                    output_path,
                    failed_test_number,
                    valgrind=True,
                )

                if result[0] == VerifyResult.FEEDBACK:
                    feedback = f'''
--------Begin Original Output--------
{previous_result[1]}
--------End Original Output--------
--------Begin Feedback--------
{result[1]}
--------End Feedback--------'''
                    return (result[0], feedback)
                else:
                    # No feedback, return the original error message
                    return (result[0], previous_result[1])

        return (VerifyResult.SUCCESS, None)<|MERGE_RESOLUTION|>--- conflicted
+++ resolved
@@ -502,7 +502,6 @@
                     "Failed to run tests for function %s, rerunning with feedback",
                     name,
                 )
-<<<<<<< HEAD
                 if idiomatic:
                     rust_code = rust_ast_parser.add_attr_to_function(
                         rust_code, f'{name}_idiomatic', "#[sactor_proc_macros::trace_fn]")
@@ -521,11 +520,6 @@
                     logger.error("%s", res.stderr.decode())
                     raise RuntimeError(
                         f"Failed to compile Rust code for function {name}")
-=======
-                logger.error("%s", res.stderr.decode())
-                raise RuntimeError(
-                    f"Failed to compile Rust code for function {name}. Error messages from the Rust compiler:\n{res.stderr.decode()}")
->>>>>>> e1c0ed67
 
                 previous_result = result
 
