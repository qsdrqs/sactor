--- conflicted
+++ resolved
@@ -174,13 +174,6 @@
         attempts=0,
     ):
         if attempts > self.max_attempts - 1:
-<<<<<<< HEAD
-            msg = f"Error: Failed to get compilable test harness for function {function_name} after {self.max_attempts} attempts"
-            print(msg)
-            return VerifyResult.TEST_HARNESS_MAX_ATTEMPTS_EXCEEDED, msg
-        print(
-            f"Tries: {attempts} to generate test harness for function {function_name}")
-=======
             logger.error(
                 "Failed to get compilable test harness for function %s after %d attempts",
                 function_name,
@@ -200,7 +193,6 @@
             function_name,
             attempts,
         )
->>>>>>> e860996b
 
         original_signature_renamed = original_signature
         if len(struct_signature_dependency_names) > 0:
@@ -539,11 +531,6 @@
         attempts=0,
     ) -> tuple[VerifyResult, Optional[str]]:
         if attempts > self.max_attempts - 1:
-<<<<<<< HEAD
-            msg = f"Error: Failed to get compilable test harness for function {struct_name} after {self.max_attempts} attempts"
-            print(msg)
-            return VerifyResult.TEST_HARNESS_MAX_ATTEMPTS_EXCEEDED, msg
-=======
             logger.error(
                 "Failed to get compilable test harness for struct %s after %d attempts",
                 struct_name,
@@ -558,7 +545,6 @@
             )
             message += detail
             return (VerifyResult.TEST_HARNESS_MAX_ATTEMPTS_EXCEEDED, message)
->>>>>>> e860996b
 
         # rename the unidiomatic struct to C struct
         unidiomatic_struct_code_renamed = rust_ast_parser.rename_struct_union(
