--- conflicted
+++ resolved
@@ -6,14 +6,10 @@
 import re, shlex
 import tomli as toml
 from clang.cindex import Cursor, SourceLocation, SourceRange
-<<<<<<< HEAD
 import sys
 import time
 import select
-=======
-
 from sactor import logging as sactor_logging
->>>>>>> e860996b
 from sactor import rust_ast_parser
 from sactor.data_types import DataType
 from sactor.thirdparty.rustfmt import RustFmt
@@ -482,7 +478,15 @@
     with open(path, "r") as f:
         return f.readlines()
 
-<<<<<<< HEAD
+def patched_env(key, value, env=None):
+    if env is None:
+        env = os.environ.copy()
+    old_value = None
+    if key in env:
+        old_value = env[key]
+    env[key] = value if old_value is None else f"{value}:{old_value}"
+    return env
+
 def remove_keys_from_collection(src: dict | list, blacklist: set[str] | None = None) -> dict | list:
     blacklist = set() if not blacklist else blacklist
     blacklist.add("key")
@@ -591,14 +595,4 @@
         raise TimeoutError(f"Time limit ({time_limit_sec} s) reached")
     out_text = bytes(captured_out[:limit_bytes]).decode(errors="ignore")
     err_text = bytes(captured_err[:limit_bytes]).decode(errors="ignore")
-    return ProcessResult(out_text, err_text, returncode)
-=======
-def patched_env(key, value, env=None):
-    if env is None:
-        env = os.environ.copy()
-    old_value = None
-    if key in env:
-        old_value = env[key]
-    env[key] = value if old_value is None else f"{value}:{old_value}"
-    return env
->>>>>>> e860996b
+    return ProcessResult(out_text, err_text, returncode)