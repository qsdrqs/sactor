import json
import os
import re
import subprocess
from typing import override, Optional

from sactor import logging as sactor_logging
from sactor import rust_ast_parser, utils
from sactor.c_parser import CParser, FunctionInfo, StructInfo, GlobalVarInfo, EnumInfo
from sactor.thirdparty.rustfmt import RustFmt
from sactor.verifier import E2EVerifier, VerifyResult

from .combiner import Combiner
from .combiner_types import CombineResult
from .rust_code import RustCode


logger = sactor_logging.get_logger(__name__)


class ProgramCombiner(Combiner):
    def __init__(
        self,
        config: dict,
        c_parser: CParser,
        test_cmd_path,
        build_path,
        is_executable: bool,
        extra_compile_command=None,
        executable_object=None,
        processed_compile_commands: list[list[str]] = [],
    ):
        self.config = config
        self.c_parser = c_parser
        self.functions = c_parser.get_functions()
        self.structs = c_parser.get_structs()
        self.global_vars = c_parser.get_global_vars()
        self.enums = c_parser.get_enums()

        self.verifier = E2EVerifier(
            test_cmd_path,
            config,
            build_path=build_path,
            extra_compile_command=extra_compile_command,
            executable_object=executable_object,
            is_executable=is_executable,
            processed_compile_commands=processed_compile_commands,
        )
        self.is_executable = is_executable
        self.build_path = build_path
        self.clippy_stat = {}
        if is_executable:
            self.source_name = "main.rs"
        else:
            self.source_name = "lib.rs"

    @override
    def combine(self, result_dir_with_type: str, is_idiomatic=False) -> tuple[CombineResult, Optional[str]]:
        file_path = os.path.join(result_dir_with_type, 'combined.rs')
        if os.path.exists(file_path):
            logger.info("Skip combining: combined.rs already exists")
            return CombineResult.SUCCESS, None

        function_code: dict[str, RustCode] = {}
        data_type_code: dict[str, RustCode] = {}
        for function in self.functions:
            function_name = function.name
            with open(os.path.join(result_dir_with_type, 'functions', f'{function_name}.rs'), "r") as f:
                f_code = f.read()
                function_code[function_name] = RustCode(f_code)

        for struct in self.structs:
            struct_name = struct.name
            with open(os.path.join(result_dir_with_type, 'structs', f'{struct_name}.rs'), "r") as f:
                s_code = f.read()
                data_type_code[struct_name] = RustCode(s_code)

        for global_var in self.global_vars:
            global_var_name = global_var.name
            with open(os.path.join(result_dir_with_type, 'global_vars', f'{global_var_name}.rs'), "r") as f:
                g_code = f.read()
                data_type_code[global_var_name] = RustCode(g_code)

        for enum in self.enums:
            enum_name = enum.name
            with open(os.path.join(result_dir_with_type, 'enums', f'{enum_name}.rs'), "r") as f:
                e_code = f.read()
                data_type_code[enum_name] = RustCode(e_code)

        if not is_idiomatic:
            # add stdio uses to data type code
            stdio_uses = set()
            for f in self.functions:
                stdio_uses.update(f.stdio_list)
            if len(stdio_uses) > 0:
                stdio_uses_code = 'extern "C" {\n'
                for stdio in stdio_uses:
                    stdio_uses_code += f"    static mut {stdio}: *mut libc::FILE;\n"
                stdio_uses_code += '}\n'
                data_type_code["stdio"] = RustCode(stdio_uses_code)


        output_code = self._combine_code(function_code, data_type_code)

        # verify the combined code
        skip_test = False
        if not self.is_executable:
            if not is_idiomatic:
                # expose functions to C for all the functions
                e2e_code = output_code
                for function in self.functions:
                    e2e_code = rust_ast_parser.expose_function_to_c(
                        e2e_code, function.name)
            else:
                # idiomatic code does not need to expose functions to C
                e2e_code = output_code
                skip_test = True # e2e test can not be run on idiomatic code, because of the api mismatch to C
        else:
            e2e_code = output_code

        if not skip_test:
            result = self.verifier.e2e_verify(
                e2e_code)
            if result[0] != VerifyResult.SUCCESS:
                logger.error("Failed to verify the combined code: %s", result[1])
                match result[0]:
                    case VerifyResult.COMPILE_ERROR:
                        return CombineResult.COMPILE_FAILED, None
                    case VerifyResult.TEST_ERROR:
                        return CombineResult.TEST_FAILED, None
                    case _:
                        raise ValueError(
                            f"Unexpected error during verification: {result[0]}")

        build_program = os.path.join(self.build_path, "program")

        # collect warnings and errors
        self._stat_warnings_errors(output_code)

        # copy the combined code to the result directory
        cmd = ["cp", "-f",
               os.path.join(build_program, "src", self.source_name), file_path]
        result = subprocess.run(cmd, check=True, capture_output=True)

        # save the warning stat
        with open(os.path.join(result_dir_with_type, "clippy_stat.json"), "w") as f:
            json.dump(self.clippy_stat, f, indent=4)

        return CombineResult.SUCCESS, output_code

    def _get_warning_error_count(self, compiler_output: str, has_error: bool) -> tuple[int, int]:
        warnings_count = 0
        compiler_output_lines = compiler_output.split("\n")
        for output in compiler_output_lines:
            total_pattern = re.compile(
                    r'.*`program` \((?:bin "program"|lib)\) generated (\d+) warning(s)?.*')
            total_match = total_pattern.match(output)
            if total_match:
                warnings_count = int(total_match.group(1))
                break

        errors_count = 0
        if has_error:
            for output in compiler_output_lines:
                error_pattern = re.compile(
                    r'.*could not compile `program` \((?:bin "program"|lib)\) due to (\d+) previous error(s)?.*')
                error_match = error_pattern.match(output)
                if error_match:
                    errors_count = int(error_match.group(1))
                    break

        return warnings_count, errors_count

    def _stat_warnings_errors(self, output_code):
        # create a rust project
        build_dir = os.path.join(self.build_path, "program")
        utils.create_rust_proj(
            rust_code=output_code,
            proj_name="program",
            path=build_dir,
            is_lib=not self.is_executable
        )

        # format the code
        cmd = ["cargo", "fmt", "--manifest-path",
               os.path.join(build_dir, "Cargo.toml")]
        result = subprocess.run(
            cmd, capture_output=True)

        if result.returncode != 0:
<<<<<<< HEAD
            print(f"Error: Failed to format the code: {result.stderr.decode(errors='ignore')}")
=======
            logger.error("Failed to format the code: %s", result.stderr)
>>>>>>> e860996b
            return CombineResult.RUSTFMT_FAILED, None

        # fix the code
        cmd = ["cargo", "clippy", "--fix", "--allow-no-vcs", "--manifest-path",
               os.path.join(build_dir, "Cargo.toml")]
        logger.debug("Running clippy fix command: %s", " ".join(cmd))
        result = subprocess.run(
            cmd, capture_output=True)

        if result.returncode != 0:
<<<<<<< HEAD
            print(f"Error: Failed to fix the code: {result.stderr.decode(errors='ignore')}")
=======
            logger.error("Failed to fix the code: %s", result.stderr)
>>>>>>> e860996b
            return CombineResult.RUSTFIX_FAILED, None

        # cargo clippy
        cmd = ["cargo", "clippy", "--manifest-path",
               os.path.join(build_dir, "Cargo.toml")]

        result = subprocess.run(
            # Can have both warnings and errors, but this is not compile error
            cmd, capture_output=True)

        has_error = False
        if result.returncode != 0:
            has_error = True

        compiler_output = result.stderr.decode("utf-8")

        compiler_output_lines = compiler_output.split("\n")
        total_warnings, total_errors = self._get_warning_error_count(
            compiler_output, has_error)
        warning_types = []
        error_types = []

        logger.info("Found %d warnings in the combined code", total_warnings)
        logger.info("Found %d errors in the combined code", total_errors)
        for output in compiler_output_lines:
            note_warning_pattern = re.compile(
                r'.*= note: `#\[warn\((.*)\)\]` on by default.*')
            warning_match = note_warning_pattern.match(output)
            note_error_pattern = re.compile(
                r'.*= note: `#\[deny\((.*)\)\]` on by default.*')
            error_match = note_error_pattern.match(output)
            if warning_match:
                warning_type = warning_match.group(1)
                warning_types.append(warning_type)
            elif error_match:
                error_type = error_match.group(1)
                error_types.append(error_type)

        self.clippy_stat["total_warnings"] = total_warnings
        self.clippy_stat["total_errors"] = total_errors
        self.clippy_stat["warnings"] = {}
        self.clippy_stat["errors"] = {}

        # remove errors
        current_count = total_errors
        suppress_lines = 0
        for error_type in error_types:
            # write #![allow(error_type)] to the top of the file to suppress the error
            with open(os.path.join(build_dir, "src", self.source_name), "r") as f:
                code = f.read()

            code = f"#![allow({error_type})]\n{code}"
            with open(os.path.join(build_dir, "src", self.source_name), "w") as f:
                f.write(code)
            suppress_lines += 1

            # re-run cargo clippy
            cmd = ["cargo", "clippy", "--manifest-path",
                   os.path.join(build_dir, "Cargo.toml")]
            result = subprocess.run(
                cmd, capture_output=True)

            _, new_error_count = self._get_warning_error_count(
                result.stderr.decode("utf-8"), has_error)
            diff = current_count - new_error_count
            self.clippy_stat["errors"][error_type] = diff
            current_count = new_error_count

        if current_count != 0:
            self.clippy_stat["errors"]["unknown"] = current_count

        current_count = total_warnings
        for warning_type in warning_types:
            # write #![allow(warning_type)] to the top of the file to suppress the warning
            with open(os.path.join(build_dir, "src", self.source_name), "r") as f:
                code = f.read()

            code = f"#![allow({warning_type})]\n{code}"
            with open(os.path.join(build_dir, "src", self.source_name), "w") as f:
                f.write(code)
            suppress_lines += 1

            # re-run cargo clippy
            cmd = ["cargo", "clippy", "--manifest-path",
                   os.path.join(build_dir, "Cargo.toml")]
            result = subprocess.run(
                cmd, capture_output=True, check=True) # this should not fail

            new_warning_cout, _ = self._get_warning_error_count(
                result.stderr.decode("utf-8"), has_error)
            diff = current_count - new_warning_cout
            self.clippy_stat["warnings"][warning_type] = diff
            current_count = new_warning_cout

        if current_count != 0:
            self.clippy_stat["warnings"]["unknown"] = current_count

        # remove the suppress lines
        with open(os.path.join(build_dir, "src", self.source_name), "r") as f:
            code = f.read()

        code_lines = code.split("\n")
        code_lines = code_lines[suppress_lines:]
        code = "\n".join(code_lines)
        with open(os.path.join(build_dir, "src", self.source_name), "w") as f:
            f.write(code)<|MERGE_RESOLUTION|>--- conflicted
+++ resolved
@@ -188,11 +188,7 @@
             cmd, capture_output=True)
 
         if result.returncode != 0:
-<<<<<<< HEAD
-            print(f"Error: Failed to format the code: {result.stderr.decode(errors='ignore')}")
-=======
-            logger.error("Failed to format the code: %s", result.stderr)
->>>>>>> e860996b
+            logger.error("Failed to format the code: %s", result.stderr.decode(errors='ignore'))
             return CombineResult.RUSTFMT_FAILED, None
 
         # fix the code
@@ -203,11 +199,7 @@
             cmd, capture_output=True)
 
         if result.returncode != 0:
-<<<<<<< HEAD
-            print(f"Error: Failed to fix the code: {result.stderr.decode(errors='ignore')}")
-=======
-            logger.error("Failed to fix the code: %s", result.stderr)
->>>>>>> e860996b
+            logger.error("Failed to fix the code: %s", result.stderr.decode(errors='ignore'))
             return CombineResult.RUSTFIX_FAILED, None
 
         # cargo clippy
