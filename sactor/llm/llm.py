--- conflicted
+++ resolved
@@ -9,12 +9,9 @@
 from sactor import logging as sactor_logging
 from sactor import utils
 
-<<<<<<< HEAD
-MAX_INPUT_TOKEN_LEN = 20480
-=======
 logger = sactor_logging.get_logger(__name__)
 
->>>>>>> e860996b
+MAX_INPUT_TOKEN_LEN = 20480
 
 class LLM:
     def __init__(self, config, encoding=None, system_msg=None):
@@ -85,18 +82,10 @@
 
     def query(self, prompt, model=None, override_system_message=None) -> str:
         input_tokens = self.enc.encode(prompt)
-<<<<<<< HEAD
         if len(input_tokens) > MAX_INPUT_TOKEN_LEN:
-            print(f"Input is too long: {len(prompt)} in length. Input is truncated to first {MAX_INPUT_TOKEN_LEN} tokens.")
+            logger.warning("Input is too long: %d tokens, truncating to %d tokens", len(input_tokens), MAX_INPUT_TOKEN_LEN)
             prompt = self.enc.decode(input_tokens[:MAX_INPUT_TOKEN_LEN-2]) + " ..."
-        utils.print_red(prompt)
-=======
-        if len(input_tokens) > 20480:
-            logger.warning("Input is too long: %d tokens, truncating to 20480", len(input_tokens))
-            input_tokens = input_tokens[:20480]
-            prompt = self.enc.decode(input_tokens)
         sactor_logging.log_llm_prompt(prompt)
->>>>>>> e860996b
         old_system_msg = None
         if override_system_message is not None:
             old_system_msg = self.system_msg
