--- conflicted
+++ resolved
@@ -169,11 +169,7 @@
 
         start_offset = node.extent.start.offset
         end_offset = node.extent.end.offset
-<<<<<<< HEAD
         # Extend end_offset to include any trailing semicolon and whitespace
-=======
-
->>>>>>> bc2488a9
         while end_offset < len(content) and content[end_offset] in ' \t\n':
             end_offset += 1
         if end_offset < len(content) and content[end_offset] == ';':
