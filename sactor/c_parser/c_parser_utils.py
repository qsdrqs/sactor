import os
import re
import shutil
import subprocess

from clang import cindex
from clang.cindex import Cursor, Index, TranslationUnit

from sactor import utils
from sactor.utils import get_temp_dir

from .c_parser import CParser


def _remove_static_decorator_impl(node: Cursor, source_code: str) -> str:
    code_lines = source_code.split("\n")
    tokens = utils.cursor_get_tokens(node)
    first_token = next(tokens)
    if first_token.spelling == "static":
        # delete the static keyword
        start_line = first_token.extent.start.line - 1
        start_column = first_token.extent.start.column
        end_column = first_token.extent.end.column
        code_lines[start_line] = code_lines[start_line][:start_column -
                                                        1] + code_lines[start_line][end_column:]

    return "\n".join(code_lines)


def _is_empty(node: Cursor) -> bool:
    tokens = utils.cursor_get_tokens(node)
    token_spellings = [token.spelling for token in tokens]
    return len(token_spellings) == 0


def remove_function_static_decorator(function_name: str, source_code: str) -> str:
    """
    Removes `static` decorator from the ident in the source code.
    """
    tmpdir = get_temp_dir()
    with open(os.path.join(tmpdir, "tmp.c"), "w") as f:
        f.write(source_code)

    c_parser = CParser(os.path.join(tmpdir, "tmp.c"))

    function = c_parser.get_function_info(function_name)
    node = function.node
    # handle declaration node
    decl_nodes = function.get_declaration_nodes()
    for decl_node in decl_nodes:
        if decl_node is not None and not _is_empty(decl_node):
            source_code = _remove_static_decorator_impl(decl_node, source_code)
            # Need to parse the source code again to get the updated node
            with open(os.path.join(tmpdir, "tmp.c"), "w") as f:
                f.write(source_code)

            c_parser = CParser(os.path.join(tmpdir, "tmp.c"), omit_error=True)
            node = c_parser.get_function_info(function_name).node
            if node is None:
                raise ValueError("Node is None")

    source_code = _remove_static_decorator_impl(node, source_code)

    # remove the tmp.c
    os.remove(os.path.join(tmpdir, "tmp.c"))

    return source_code


def expand_all_macros(input_file, commands: list[list[str]] | None=None):
    """
    Return:
    - no_test_output_filepath: source file for the translator
    """
    if not commands:
        commands = []
    filename = os.path.basename(input_file)
<<<<<<< HEAD
    with open(input_file, 'r') as f:
        content = f.read()
    # Find the last #include line and insert the marker
    lines = content.splitlines()

    # remove #ifdef __cplusplus
    # FIXME: wrong
    start = -1
    for i, line in enumerate(lines):
        if line.strip().startswith('#ifdef __cplusplus'):
            start = i
        if line.strip().startswith('#endif'):
            if start != -1:
                lines = lines[:start] + lines[i+1:]

    removed_includes = []
    for i, line in enumerate(lines):
        if line.strip().startswith('#include'):
            # remove the include line, to prevent expand macros in the header
            removed_includes.append(line)
            lines[i] = ''

=======
    
    if commands:
        compile_flags = utils.get_compile_flags_from_commands(commands)
    else:
        compile_flags = []
>>>>>>> 8b4c09e3
    tmpdir = utils.get_temp_dir()
    os.makedirs(tmpdir, exist_ok=True)

    def get_file_hash(filepath: str) -> str:
        result = subprocess.run(["sha256sum", filepath], capture_output=True, text=True)
        sha256 = result.stdout.split()[0].strip()
        return sha256
    
    def expand_custom_headers(tmp_file_path: str, flags: list):
        """
        This will only expand the custom header non-recursively.
        """
        index = cindex.Index.create()
        compiler_include_paths = utils.get_compiler_include_paths()
        args = ['-x', 'c', '-std=c99'] + (flags or [])
        args.extend([f"-I{path}" for path in compiler_include_paths])
        translation_unit = index.parse(
                tmp_file_path, args=args, options=cindex.TranslationUnit.PARSE_DETAILED_PROCESSING_RECORD)

        #map: line number -> include file path (if non-system)
        non_system_includes = {}
        for include in translation_unit.get_includes():
            loc = include.location
            header = include.include
            if not header or not loc:
                continue
            if not os.path.samefile(loc.file.name, tmp_file_path):
                continue 
            header_location = cindex.SourceLocation.from_position(
                translation_unit,
                header,
                1,
                1
            )
            if not bool(cindex.conf.lib.clang_Location_isInSystemHeader(header_location)):
                # print(header.name , "include source location:", loc.file.name)
                non_system_includes[loc.line] = header.name
        new_lines = []
        non_system_includes = {k: v for k, v in non_system_includes.items() if not v.startswith('/usr/lib/')}
        if non_system_includes:
            with open(tmp_file_path, 'r') as f:
                for i, line in enumerate(f, start=1):
                    if i in non_system_includes:
                        header_file = non_system_includes[i]
                        try:
                            with open(header_file, "r") as hf:
                                header_content = hf.read()
                            # Paste raw contents, but don’t recursively expand
                            new_lines.append(f"/* Begin expanded {header_file} */\n")
                            new_lines.append(header_content)
                            if not header_content.endswith("\n"):
                                new_lines.append("\n")
                            new_lines.append(f"/* End expanded {header_file} */\n")
                        except Exception as e:
                            print(f"Warning: could not read {header_file}: {e}")
                            new_lines.append(line)  # fallback
                    else:
                        # Keep system includes and other code unchanged
                        new_lines.append(line)
            with open(tmp_file_path, 'w') as f:
                f.writelines(new_lines)
        
    def remove_includes(filepath: str) -> dict:
        includes = {}
        new_lines = []
        with open(filepath, "r") as f:
            for line in f:
                if re.search(r"# *include", line):
                    remove_marker = f"/* sactor remove marker: {len(includes)} */\n"
                    new_lines.append(remove_marker)
                    includes[remove_marker] = line
                else:
                    new_lines.append(line)
        with open(filepath, "w") as f:
            f.writelines(new_lines)
        return includes


    def get_expanded_code(tmpdir: str, filename: str, flags: list[str], output_filename_prefix: str="expanded") -> str:

        tmp_file_path = os.path.join(tmpdir, f"{output_filename_prefix}_{filename}")
        shutil.copy(input_file, tmp_file_path)

        # For #include, keep system headers, expand custom headers.
        while True:
            hash_before = get_file_hash(tmp_file_path)
            expand_custom_headers(tmp_file_path, flags)
            hash_after = get_file_hash(tmp_file_path)
            if hash_before == hash_after:
                break
        # remove all remaining headers, to be added after preprocessing
        includes_lines = remove_includes(tmp_file_path)

        # expand macros
        # #ifdef __cplusplus will be automatically removed if there is no __cplusplus flag
        result = subprocess.run(
            ['cpp', '-C', '-P', '-xc', '-std=c99', tmp_file_path, *flags],
            capture_output=True,
            text=True,
            check=True
        )

        # add removed headers
        content = result.stdout.splitlines(keepends=True)
        for i, line in enumerate(content[:]):
            if line in includes_lines:
                content[i] = includes_lines[line]

        with open(tmp_file_path, 'w') as f:
            f.writelines(content)

        # check if it can compile, if not, will raise an error
        # assume it is a library, compatible with the executable
        utils.compile_c_code(tmp_file_path, commands=commands, is_library=True)
        return tmp_file_path

    # use `cpp -C -P` to expand all macros
    output_filepath = get_expanded_code(tmpdir, filename, compile_flags, "expanded")

    return output_filepath


def preprocess_source_code(input_file, commands: list[list[str]]) -> str:
    # Expand all macros in the input file
    expanded_file = expand_all_macros(input_file, commands)
    # Unfold all typedefs in the expanded file
    compile_flags = utils.get_compile_flags_from_commands(commands)
    include_flags = list(filter(lambda s: s.startswith("-I"), compile_flags))
    unfolded_file = unfold_typedefs(expanded_file, include_flags)
    return unfolded_file


def unfold_typedefs(input_file, compile_flags: list[str]=[]):
    c_parser = CParser(input_file, omit_error=True, extra_args=compile_flags)
    type_aliases = c_parser._type_alias

    text_str, data_bytes, b2s, s2b = utils.load_text_with_mappings(input_file)
    content = text_str

    # Remove/replace typedef declarations using libclang
    typedef_nodes = c_parser.get_typedef_nodes()

    # Sort nodes by position in reverse order to avoid offset issues when removing
    typedef_nodes.sort(key=lambda n: n.extent.start.offset, reverse=True)

    for node in typedef_nodes:
        if not os.path.samefile(node.location.file.name, input_file):
            continue
        struct_child = None
        enum_child = None
        for child in node.get_children():
            if child.kind == cindex.CursorKind.STRUCT_DECL or child.kind == cindex.CursorKind.UNION_DECL:
                struct_child = child
                break
            elif child.kind == cindex.CursorKind.ENUM_DECL:
                enum_child = child
                break

<<<<<<< HEAD
        _start_b = node.extent.start.offset
        _end_b = node.extent.end.offset
        _end_b = utils.scan_ws_semicolon_bytes(data_bytes, _end_b) # For removing trailing semicolon and whitespace
        start_offset = utils.byte_to_str_index(b2s, _start_b)
        end_offset = utils.byte_to_str_index(b2s, _end_b)
=======
        start_offset = node.extent.start.offset
        end_offset = node.extent.end.offset
        # Extend end_offset to include any trailing semicolon and whitespace
        while end_offset < len(content) and content[end_offset] in ' \t\n':
            end_offset += 1
        if end_offset < len(content) and content[end_offset] == ';':
            end_offset += 1
>>>>>>> 8b4c09e3

        if struct_child:
            _struct_start_b = struct_child.extent.start.offset
            _struct_end_b = struct_child.extent.end.offset
            struct_start = utils.byte_to_str_index(b2s, _struct_start_b)
            struct_end = utils.byte_to_str_index(b2s, _struct_end_b)
            typedef_name = node.spelling
            struct_body = content[struct_start:struct_end]

            is_union = (struct_child.kind == cindex.CursorKind.UNION_DECL)
            kw = "union" if is_union else "struct"

            brace_idx = struct_body.find("{")
            if brace_idx != -1:
                name_seg = struct_body[len(kw):brace_idx]
                anonymous = name_seg.strip() == ""
            else:
                anonymous = True

            if anonymous and typedef_name:
                if brace_idx != -1:
                    struct_text = f"{kw} {typedef_name} " + struct_body[brace_idx:] + ";"
                else:
                    struct_text = f"{kw} {typedef_name} {{}};"
            else:
                struct_text = struct_body + ";"

            content = content[:start_offset] + struct_text + content[end_offset:]
        elif enum_child:
            _enum_start_b = enum_child.extent.start.offset
            _enum_end_b = enum_child.extent.end.offset
            enum_start = utils.byte_to_str_index(b2s, _enum_start_b)
            enum_end = utils.byte_to_str_index(b2s, _enum_end_b)
            typedef_name = node.spelling

            # Handle anonymous enum typedef
            if typedef_name:
                enum_body = content[enum_start:enum_end]
                if enum_body.startswith("enum"):
                    enum_text = f"enum {typedef_name}" + enum_body[4:] + ";"
                else:
                    enum_text = f"enum {typedef_name} {enum_body};"
            else:
                enum_text = content[enum_start:enum_end] + ";"
            content = content[:start_offset] + enum_text + content[end_offset:]
        else:
            underlying = node.underlying_typedef_type.get_canonical()
            if not CParser.is_func_type(underlying):
                content = content[:start_offset] + content[end_offset:]

    # Replace type aliases using libclang analysis of the modified content
    if type_aliases:
        # Write modified content to a temporary file for re-parsing
        tmp_dir = utils.get_temp_dir()
        tmp_file_path = os.path.join(tmp_dir, 'temp_unfolded.c')
        with open(tmp_file_path, 'w') as tmp_file:
            tmp_file.write(content)
        txt2, b2, b2s2, s2b2 = utils.load_text_with_mappings(tmp_file_path)
        content = txt2

        try:
            # Re-parse the modified content
            temp_parser = CParser(tmp_file_path, omit_error=True)

            # Get all identifier tokens that match our type aliases
            source_range = temp_parser.translation_unit.cursor.extent
            tokens = list(temp_parser.translation_unit.get_tokens(
                extent=source_range))

            # Filter tokens to only those in the main file
            main_file_tokens = []
            for token in tokens:
                token_file = str(
                    token.location.file) if token.location.file else ""
                if tmp_file_path in token_file or token_file.endswith(tmp_file_path.split('/')[-1]):
                    main_file_tokens.append(token)

            # Collect replacements
            replacements = []
            for i, token in enumerate(main_file_tokens):
                if (token.kind == cindex.TokenKind.IDENTIFIER and
                        token.spelling in type_aliases):

                    _tok_start_b = token.extent.start.offset
                    _tok_end_b = token.extent.end.offset
                    start_offset = utils.byte_to_str_index(b2s2, _tok_start_b)
                    end_offset = utils.byte_to_str_index(b2s2, _tok_end_b)

                    # Make sure the token text actually matches
                    if (start_offset < len(content) and
                        end_offset <= len(content) and
                            content[start_offset:end_offset] == token.spelling):

                        replacement = type_aliases[token.spelling]

                        # Check if we need to handle "struct alias" vs "alias" carefully
                        if replacement.startswith('struct '):
                            # Look at the previous token to see if it's already "struct"
                            prev_token = None
                            if i > 0:
                                prev_token = main_file_tokens[i - 1]

                            if (prev_token and prev_token.kind == cindex.TokenKind.KEYWORD
                                    and prev_token.spelling == "struct"):
                                # Remove "struct " prefix (handling any amount of whitespace)
                                struct_name = re.sub(
                                    r'^struct\s+', '', replacement)
                                replacements.append(
                                    (start_offset, end_offset, struct_name))
                            else:
                                # Replace with full "struct name"
                                replacements.append(
                                    (start_offset, end_offset, replacement))
                        elif replacement.startswith('enum '):
                            # Look at the previous token to see if it's already "enum"
                            prev_token = None
                            if i > 0:
                                prev_token = main_file_tokens[i - 1]

                            if (prev_token and prev_token.kind == cindex.TokenKind.KEYWORD
                                    and prev_token.spelling == "enum"):
                                # Remove "enum " prefix (handling any amount of whitespace)
                                enum_name = re.sub(
                                    r'^enum\s+', '', replacement)
                                replacements.append(
                                    (start_offset, end_offset, enum_name))
                            else:
                                # Replace with full "enum name"
                                replacements.append(
                                    (start_offset, end_offset, replacement))
                        else:
                            # Simple replacement
                            replacements.append(
                                (start_offset, end_offset, replacement))

            # Sort replacements by position in reverse order to avoid offset issues
            replacements.sort(key=lambda x: x[0], reverse=True)

            # Apply replacements
            for start_offset, end_offset, replacement in replacements:
                content = content[:start_offset] + \
                    replacement + content[end_offset:]

        finally:
            # Clean up temporary file
            shutil.rmtree(tmp_dir, ignore_errors=True)

    tmp_dir = utils.get_temp_dir()
    output_file = os.path.join(tmp_dir, 'unfolded_typedefs.c')
    with open(output_file, 'w') as f:
        f.write(content)

    return output_file<|MERGE_RESOLUTION|>--- conflicted
+++ resolved
@@ -75,36 +75,11 @@
     if not commands:
         commands = []
     filename = os.path.basename(input_file)
-<<<<<<< HEAD
-    with open(input_file, 'r') as f:
-        content = f.read()
-    # Find the last #include line and insert the marker
-    lines = content.splitlines()
-
-    # remove #ifdef __cplusplus
-    # FIXME: wrong
-    start = -1
-    for i, line in enumerate(lines):
-        if line.strip().startswith('#ifdef __cplusplus'):
-            start = i
-        if line.strip().startswith('#endif'):
-            if start != -1:
-                lines = lines[:start] + lines[i+1:]
-
-    removed_includes = []
-    for i, line in enumerate(lines):
-        if line.strip().startswith('#include'):
-            # remove the include line, to prevent expand macros in the header
-            removed_includes.append(line)
-            lines[i] = ''
-
-=======
     
     if commands:
         compile_flags = utils.get_compile_flags_from_commands(commands)
     else:
         compile_flags = []
->>>>>>> 8b4c09e3
     tmpdir = utils.get_temp_dir()
     os.makedirs(tmpdir, exist_ok=True)
 
@@ -263,21 +238,11 @@
                 enum_child = child
                 break
 
-<<<<<<< HEAD
         _start_b = node.extent.start.offset
         _end_b = node.extent.end.offset
         _end_b = utils.scan_ws_semicolon_bytes(data_bytes, _end_b) # For removing trailing semicolon and whitespace
         start_offset = utils.byte_to_str_index(b2s, _start_b)
         end_offset = utils.byte_to_str_index(b2s, _end_b)
-=======
-        start_offset = node.extent.start.offset
-        end_offset = node.extent.end.offset
-        # Extend end_offset to include any trailing semicolon and whitespace
-        while end_offset < len(content) and content[end_offset] in ' \t\n':
-            end_offset += 1
-        if end_offset < len(content) and content[end_offset] == ';':
-            end_offset += 1
->>>>>>> 8b4c09e3
 
         if struct_child:
             _struct_start_b = struct_child.extent.start.offset
