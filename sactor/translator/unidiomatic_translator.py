import os, json, re
from ctypes import c_buffer
from typing import Any, Optional, override

import sactor.translator as translator
import sactor.verifier as verifier
from sactor import logging as sactor_logging, rust_ast_parser, utils
from sactor.utils import read_file
from sactor.c_parser import (CParser, EnumInfo, EnumValueInfo, FunctionInfo,
                             GlobalVarInfo, StructInfo)
from sactor.combiner import RustCode
from sactor.data_types import DataType
from sactor.llm import LLM
from sactor.verifier import VerifyResult

from .translator import Translator
from .translator_types import TranslateResult
from ..combiner.rust_code import RustCode

CONST_VAR_MAX_TRANSLATION_LEN = 2048

logger = sactor_logging.get_logger(__name__)

class UnidiomaticTranslator(Translator):
    def __init__(
        self,
        llm: LLM,
        c2rust_translation,
        c_parser: CParser,
        test_cmd_path,
        config: dict,
        build_path=None,
        result_path=None,
        extra_compile_command=None,
        executable_object=None,
        processed_compile_commands: list[list[str]] = [],
    ) -> None:
        super().__init__(
            llm=llm,
            c_parser=c_parser,
            config=config,
            result_path=result_path,
        )
        self.failure_info_path = os.path.join(
            self.result_path, "unidiomatic_failure_info.json")
        if os.path.isfile(self.failure_info_path):
            content = read_file(self.failure_info_path)
            self.failure_info = json.loads(content)
        self._failure_info_backup_prepared = False

        self.c2rust_translation = c2rust_translation
        base_name = "translated_code_unidiomatic"
        self.base_name = base_name
        self.translated_struct_path = os.path.join(
            self.result_path, base_name, "structs")
        self.translated_global_var_path = os.path.join(
            self.result_path, base_name, "global_vars")
        self.translated_enum_path = os.path.join(
            self.result_path, base_name, "enums")
        self.translated_function_path = os.path.join(
            self.result_path, base_name, "functions")
        self.fallback_c2rust = config['general']['unidiomatic_fallback_c2rust']
        self.fallback_c2rust_fix_attempts = config['general']['unidiomatic_fallback_c2rust_fix_attempts']
        self.verifier = verifier.UnidiomaticVerifier(
            test_cmd_path,
            config=config,
            build_path=build_path,
            extra_compile_command=extra_compile_command,
            executable_object=executable_object,
            processed_compile_commands=processed_compile_commands,
        )


    def _enum_code_from_c2rust(self, enum: EnumInfo) -> Optional[str]:
        enumerators = getattr(enum, "enumerators", [])
        if not enumerators:
            return None

        alias_name = None
        for name, _ in enumerators:
            pattern = rf"pub const {re.escape(name)}\s*:\s*([A-Za-z0-9_]+)\s*="
            match = re.search(pattern, self.c2rust_translation)
            if match:
                alias_name = match.group(1).strip()
                break

        if alias_name is None:
            return None

        alias_pattern = rf"pub type {re.escape(alias_name)}\s*=\s*([^;]+);"
        alias_match = re.search(alias_pattern, self.c2rust_translation)
        if not alias_match:
            return None
        alias_line = f"pub type {alias_name} = {alias_match.group(1).strip()};"

        const_lines: list[str] = []
        for name, _ in enumerators:
            const_pattern = rf"pub const {re.escape(name)}\s*:\s*{re.escape(alias_name)}\s*=\s*([^;]+);"
            const_match = re.search(const_pattern, self.c2rust_translation)
            if not const_match:
                return None
            const_lines.append(
                f"pub const {name}: {alias_name} = {const_match.group(1).strip()};"
            )

        return "\n".join([alias_line, *const_lines])

    @override
    def _translate_enum_impl(
        self,
        enum: EnumInfo,
        verify_result: tuple[VerifyResult, Optional[str]] = (
            VerifyResult.SUCCESS, None),
        error_translation=None,
        attempts=0,
    ) -> TranslateResult:
        enum_save_path = os.path.join(
            self.translated_enum_path, enum.name + ".rs")
        # Always initialize failure_info, even if already translated
        self.init_failure_info("enum", enum.name)
        if os.path.exists(enum_save_path):
            logger.info("Enum %s already translated", enum.name)
            # Mark as success for this run so the new failure_info.json is populated
            self.mark_translation_success("enum", enum.name)
            return TranslateResult.SUCCESS
        if attempts > self.max_attempts - 1:
            logger.error(
                "Failed to translate enum %s after %d attempts",
                enum.name,
                self.max_attempts,
            )
            if not self.fallback_c2rust:
                return TranslateResult.MAX_ATTEMPTS_EXCEEDED

            # fallback to c2rust
            logger.warning("Falling back to c2rust implementation for enum %s", enum.name)
            try:
                enum_result = rust_ast_parser.get_enum_definition(
                    self.c2rust_translation, enum.name)
            except Exception as e:
                error_message = (
                    f"Failed to extract enum {enum.name} from c2rust output: {e}")
                logger.error("%s", error_message)
                self.append_failure_info(
                    enum.name, "FALLBACK_ERROR", error_message, "")
                return TranslateResult.MAX_ATTEMPTS_EXCEEDED

            enum_result = rust_ast_parser.unidiomatic_types_cleanup(enum_result)
            result = self.verifier.try_compile_rust_code(enum_result)
            count = 0
            last_error_message = ""
            last_error_translation = ""
            while result[0] != VerifyResult.SUCCESS:
                count += 1
                if count > self.fallback_c2rust_fix_attempts:
                    self.append_failure_info(
                        enum.name, "FALLBACK_ERROR", "Failed to fix the enum using LLM", enum_result)
                    return TranslateResult.MAX_ATTEMPTS_EXCEEDED
                fix_prompt = f'''
The enum is translated as:
```rust
{enum_result}
```
It failed to compile with the following error message:
```
{result[1]}
```
Try to fix the error and provide a new version of the enum. Remember to keep the equivalence as much as possible.
Output the fixed enum into this format (wrap with the following tags):

----ENUM----
```rust
// Your translated enum here
```
----END ENUM----
'''
                if last_error_translation:
                    fix_prompt += f'''
The last time, the enum is fixed as:
```rust
{last_error_translation}
```
It failed to compile with the following error message:
```
{last_error_message}
```
Try to fix again.
'''

                logger.info("Fixing enum %s using LLM (attempt %d)", enum.name, count)
                fix_result = self.llm.query(fix_prompt)
                try:
                    llm_result = utils.parse_llm_result(fix_result, "enum")
                    enum_result = llm_result["enum"]
                except:
                    error_message = f'''
Error: Failed to parse the result from LLM, result is not wrapped by the tags as instructed. Remember the tag:
----ENUM----
```rust
// Your translated enum here
```
----END ENUM----
'''
                    logger.error("%s", error_message)
                    last_error_message = error_message
                    last_error_translation = fix_result
                    continue
                result = self.verifier.try_compile_rust_code(enum_result)
                if result[0] != VerifyResult.SUCCESS:
                    if result[0] == VerifyResult.COMPILE_ERROR:
                        last_error_message = result[1]
                        last_error_translation = enum_result
                    continue
                else:
                    break


            self.failure_info[enum.name]['status'] = "fallback_c2rust"
            self._set_translation_status("enum", enum.name, "success")
            utils.save_code(enum_save_path, enum_result)
            return TranslateResult.SUCCESS

        logger.info("Translating enum: %s (attempts: %d)", enum.name, attempts)
        self.failure_info_set_attempts(enum.name, attempts + 1)

        c2rust_enum = self._enum_code_from_c2rust(enum)
        if c2rust_enum:
            try:
                result = self.verifier.try_compile_rust_code(c2rust_enum)
            except Exception as e:
                logger.warning(
                    "Failed to compile c2rust-derived enum %s: %s", enum.name, e)
                result = (VerifyResult.COMPILE_ERROR, str(e))
            if result[0] == VerifyResult.SUCCESS:
                self.failure_info[enum.name]['status'] = "c2rust"
                self._set_translation_status("enum", enum.name, "success")
                utils.save_code(enum_save_path, c2rust_enum)
                return TranslateResult.SUCCESS

        code_of_enum = self.c_parser.extract_enum_definition_code(enum.name)
        prompt = f'''
Translate the following C enum to Rust. Try to keep the **equivalence** as much as possible.
`libc` will be included as the **only** dependency you can use. To keep the equivalence, you can use `unsafe` if you want.
The enum is:
```c
{code_of_enum}
```
'''
        prompt += f'''
Output the translated enum into this format (wrap with the following tags):
----ENUM----
```rust
// Your translated enum here
```
----END ENUM----
'''

        if verify_result[0] == VerifyResult.COMPILE_ERROR:
            prompt += f'''
The last time, the enum is translated as:
```rust
{error_translation}
```
It failed to compile with the following error message:
```
{verify_result[1]}
```
Analyzing the error messages, think about the possible reasons, and try to avoid this error.
'''
        elif verify_result[0] != VerifyResult.SUCCESS:
            raise NotImplementedError(
                f'error type {verify_result[0]} not implemented')

        result = self.llm.query(prompt)
        try:
            llm_result = utils.parse_llm_result(result, "enum")
        except:
            error_message = f'''
Error: Failed to parse the result from LLM, result is not wrapped by the tags as instructed. Remember the tag:
----ENUM----
```rust
// Your translated enum here
```
----END ENUM----
'''
            logger.error("%s", error_message)
            self.append_failure_info(
                enum.name, "COMPILE_ERROR", error_message, result
            )
            return self._translate_enum_impl(
                enum,
                verify_result=(VerifyResult.COMPILE_ERROR, error_message),
                error_translation=result,
                attempts=attempts+1
            )
        enum_result = llm_result["enum"]

        if len(enum_result.strip()) == 0:
            error_message = "Translated code doesn't wrap by the tags as instructed"
            self.append_failure_info(
                enum.name, "COMPILE_ERROR", error_message, result
            )
            return self._translate_enum_impl(
                enum,
                verify_result=(
                    VerifyResult.COMPILE_ERROR, error_message),
                error_translation=result,
                attempts=attempts+1
            )

        logger.debug("Translated enum for %s:", enum.name)
        logger.debug("%s", enum_result)

        # TODO: temporary solution, may need to add verification here
        result = self.verifier.try_compile_rust_code(enum_result)
        if result[0] != VerifyResult.SUCCESS:
            if result[0] == VerifyResult.COMPILE_ERROR:
                self.append_failure_info(
                    enum.name, "COMPILE_ERROR", result[1], enum_result)
            return self._translate_enum_impl(
                enum,
                verify_result=result,
                error_translation=enum_result,
                attempts=attempts + 1
            )

        enum_result = rust_ast_parser.unidiomatic_types_cleanup(
            enum_result)
        self.mark_translation_success("enum", enum.name)
        utils.save_code(enum_save_path, enum_result)
        return TranslateResult.SUCCESS

    @override
    def _translate_global_vars_impl(
        self,
        global_var: GlobalVarInfo,
        verify_result: tuple[VerifyResult, Optional[str]] = (
            VerifyResult.SUCCESS, None),
        error_translation=None,
        attempts=0,
    ) -> TranslateResult:
        global_var_save_path = os.path.join(
            self.translated_global_var_path, global_var.name + ".rs")
        enum_dependency_code = ""
        enum_prompt_text = ""

        def return_result(global_var_result, verification=True):
            #remove mut from the binding pattern. Sometimes c2rust translates C `const` variables into Rust `static mut` variables, which is wrong
            if global_var.is_const:
                global_var_result = rust_ast_parser.remove_mut_from_type_specifiers(global_var_result, global_var.name)
            # check the global variable name, allow const global variable to have different name
            if global_var.name not in global_var_result and not global_var.is_const:
                if global_var_result.lower().find(global_var.name.lower()) != -1:
                    error_message = f"Error: Global variable name {global_var.name} not found in the translated code, keep the upper/lower case of the global variable name."
                else:
                    error_message = f"Error: Global variable name {global_var.name} not found in the translated code"
                    logger.error("%s", error_message)
                    self.append_failure_info(
                        global_var.name, "COMPILE_ERROR", error_message, global_var_result
                    )
                    return self._translate_global_vars_impl(
                        global_var,
                        verify_result=(
                            VerifyResult.COMPILE_ERROR, error_message),
                        error_translation=global_var_result,
                        attempts=attempts+1
                    )
            logger.debug("Translated global variable %s:", global_var.name)
            logger.debug("%s", global_var_result)
            if verification:
                # TODO: may add verification here
                compile_code = global_var_result
                if enum_dependency_code:
                    compile_code = f"{enum_dependency_code}\n{global_var_result}"
                try:
                    result = self.verifier.try_compile_rust_code(compile_code)
                except Exception as e:
                    error_message = f"Error: Syntax error in the translated code: {e}"
                    logger.error("%s", error_message)
                    self.append_failure_info(
                        global_var.name, "COMPILE_ERROR", error_message, global_var_result
                    )
                    return self._translate_global_vars_impl(
                        global_var,
                        verify_result=(
                            VerifyResult.COMPILE_ERROR, error_message),
                        error_translation=global_var_result,
                        attempts=attempts+1
                    )
                if result[0] != VerifyResult.SUCCESS:
                    if result[0] == VerifyResult.COMPILE_ERROR:
                        self.append_failure_info(
                            global_var.name, "COMPILE_ERROR", result[1], global_var_result)
                    return self._translate_global_vars_impl(
                        global_var,
                        verify_result=result,
                        error_translation=global_var_result,
                        attempts=attempts + 1
                    )
            global_var_result = rust_ast_parser.unidiomatic_types_cleanup(
                global_var_result)
            self.mark_translation_success("global_var", global_var.name)
            utils.save_code(global_var_save_path, global_var_result)
            return TranslateResult.SUCCESS

        # Always initialize failure_info, even if already translated
        self.init_failure_info("global_var", global_var.name)
        if os.path.exists(global_var_save_path):
            logger.info("Global variable %s already translated", global_var.name)
            # Mark as success for this run so the new failure_info.json is populated
            self.mark_translation_success("global_var", global_var.name)
            return TranslateResult.SUCCESS

        used_enum_values = getattr(global_var, "enum_value_dependencies", [])
        used_enum_defs = getattr(global_var, "enum_dependencies", [])
        if used_enum_values or used_enum_defs:
            enum_defs_map: dict[str, EnumInfo] = {}
            enum_names: list[str] = []
            for enum_val in used_enum_values:
                enum_names.append(enum_val.name)
                enum_defs_map[enum_val.definition.name] = enum_val.definition
            for enum_def in used_enum_defs:
                enum_names.append(enum_def.name)
                enum_defs_map[enum_def.name] = enum_def

            enum_defs_in_order = [enum_defs_map[name]
                                  for name in sorted(enum_defs_map.keys())]
            rust_enum_codes: list[str] = []
            c_enum_codes: list[str] = []
            for enum_def in enum_defs_in_order:
                enum_translation_res = self._translate_enum_impl(enum_def)
                if enum_translation_res != TranslateResult.SUCCESS:
                    return enum_translation_res
                enum_code_path = os.path.join(
                    self.translated_enum_path, enum_def.name + ".rs")
                rust_enum_codes.append(read_file(enum_code_path))
                c_enum_codes.append(
                    self.c_parser.extract_enum_definition_code(enum_def.name))

            enum_dependency_code = "\n\n".join(rust_enum_codes)
            unique_enum_names = list(dict.fromkeys(enum_names))
            enums_in_prompt = "\n".join(unique_enum_names)
            enums_c_code = "\n".join(c_enum_codes)
            enum_prompt_text = f'''
The global variable uses the following enums:
```c
{enums_in_prompt}
```
In C, they are defined as:
```c
{enums_c_code}
```
These enums are already translated to Rust as:
```rust
{enum_dependency_code}
```
Directly use these enums in your translation and do **NOT** redefine them.
'''

        if attempts > self.max_attempts - 1:
            # fallback
            logger.warning(
                "Failed to translate global variable %s after %d attempts using LLM; falling back to c2rust",
                global_var.name,
                self.max_attempts,
            )
            result = rust_ast_parser.get_static_item_definition(self.c2rust_translation, global_var.name)
            return return_result(result, verification=False)

        logger.info(
            "Translating global variable: %s (attempts: %d)",
            global_var.name,
            attempts,
        )
<<<<<<< HEAD
        # Prefer translating a definition when present (even if not const),
        # otherwise fall back to an extern declaration.
        # We detect a definition heuristically by checking if the extracted
        # code snippet contains an initializer ('='). This covers patterns like
        # `T GLOBAL = { ... };` which must be defined on the Rust side
        # since the original C definition moves into Rust.
        code_of_global_var_def = None
        try:
            code_of_global_var_def = self.c_parser.extract_global_var_definition_code(
                global_var.name)
        except Exception:
            code_of_global_var_def = None

        has_initializer = False
        if code_of_global_var_def is not None:
            # crude but effective: check for '=' in the definition span
            has_initializer = '=' in code_of_global_var_def

        if global_var.is_const or has_initializer:
            code_of_global_var = code_of_global_var_def or self.c_parser.extract_global_var_definition_code(
=======
        self.failure_info_set_attempts(global_var.name, attempts + 1)
        if global_var.is_const:
            code_of_global_var = self.c_parser.extract_global_var_definition_code(
>>>>>>> e1c0ed67
                global_var.name)
            if len(code_of_global_var) >= CONST_VAR_MAX_TRANSLATION_LEN:
                result = rust_ast_parser.get_static_item_definition(self.c2rust_translation, global_var.name)
                return return_result(result, verification=False)

            prompt = f'''
Translate the following C global variable to Rust. Try to keep the **equivalence** as much as possible.
`libc` will be included as the **only** dependency you can use. To keep the equivalence, you can use `unsafe` if you want.
In the translation, keep the casing and spelling of the variable name **identical** to the source C code.
The global variable is:
```c
{code_of_global_var}
```
'''
            if global_var.is_array:
                prompt += f'''
The global variable is an array with size {global_var.array_size}. Use `static` as the specifier in Rust.
'''
        else:
            code_of_global_var = global_var.get_decl()
            prompt = f'''
Use `extern "C"` wrap the following C global variable without defining the value, keep the upper/lower case of the global variable name.
```c
{code_of_global_var}
```
'''

        if enum_prompt_text:
            prompt += f"\n{enum_prompt_text}\n"

        prompt += f'''
Output the translated global variable into this format (wrap with the following tags):
----GLOBAL VAR----
```rust
// Your translated global variable here
```
----END GLOBAL VAR----
'''
        if verify_result[0] == VerifyResult.COMPILE_ERROR:
            prompt += f'''
The last time, the global variable is translated as:
```rust
{error_translation}
```
It failed to compile with the following error message:
```
{verify_result[1]}
```
Analyzing the error messages, think about the possible reasons, and try to avoid this error.
'''

        elif verify_result[0] != VerifyResult.SUCCESS:
            raise NotImplementedError(
                f'error type {verify_result[0]} not implemented')

        result = self.llm.query(prompt)
        try:
            llm_result = utils.parse_llm_result(result, "global var")
        except:
            error_message = f'''
Error: Failed to parse the result from LLM, result is not wrapped by the tags as instructed. Remember the tag:
----GLOBAL VAR----
```rust
// Your translated global variable here
```
----END GLOBAL VAR----
'''
            logger.error("%s", error_message)
            self.append_failure_info(
                global_var.name, "COMPILE_ERROR", error_message, result
            )
            return self._translate_global_vars_impl(
                global_var,
                verify_result=(VerifyResult.COMPILE_ERROR, error_message),
                error_translation=result,
                attempts=attempts+1
            )
        global_var_result = llm_result["global var"]

        if len(global_var_result.strip()) == 0:
            error_message = "Translated code doesn't wrap by the tags as instructed"
            self.append_failure_info(
                global_var.name, "COMPILE_ERROR", error_message, result
            )
            return self._translate_global_vars_impl(
                global_var,
                verify_result=(
                    VerifyResult.COMPILE_ERROR, error_message),
                error_translation=result,
                attempts=attempts+1
            )
        return return_result(global_var_result)


    def _translate_struct_impl(
        self,
        struct_union: StructInfo,
        verify_result: tuple[VerifyResult, Optional[str]] = (
            VerifyResult.SUCCESS, None),
        error_translation=None,
        attempts=0,
    ) -> TranslateResult:
        # Translate all the dependencies of the struct/union
        struct_union_dependencies = struct_union.dependencies
        self.init_failure_info("struct", struct_union.name)
        # If already translated on disk, mark success and skip re-generation
        struct_path = os.path.join(self.translated_struct_path, struct_union.name + ".rs")
        if os.path.exists(struct_path):
            logger.info("Struct/Union %s already translated", struct_union.name)
            self.mark_translation_success("struct", struct_union.name)
            return TranslateResult.SUCCESS
        for struct in struct_union_dependencies:
            self.translate_struct(struct)
        
        self.failure_info_set_attempts(struct_union.name, attempts + 1)

        enum_dependencies = {}
        for enum_val in getattr(struct_union, "enum_value_dependencies", []):
            enum_dependencies[enum_val.definition.name] = enum_val.definition
        for enum_def in getattr(struct_union, "enum_dependencies", []):
            enum_dependencies[enum_def.name] = enum_def
        for enum_def in enum_dependencies.values():
            self._translate_enum_impl(enum_def)

        match struct_union.data_type:
            case DataType.STRUCT:
                rust_s_u = rust_ast_parser.get_struct_definition(
                    self.c2rust_translation, struct_union.name)
            case DataType.UNION:
                rust_s_u = rust_ast_parser.get_union_definition(
                    self.c2rust_translation, struct_union.name)
            case _:
                self.append_failure_info(struct_union.name, "TYPE_TRANSLATION_ERROR", f"Error: Invalid data type {struct_union.data_type}", "")
                raise ValueError(
                    f"Error: Invalid data type {struct_union.data_type}")

        # add Debug trait for struct/union
        rust_s_u = rust_ast_parser.add_derive_to_struct_union(
            rust_s_u, struct_union.name, "Debug")
        rust_s_u = rust_ast_parser.unidiomatic_types_cleanup(rust_s_u)

        self.mark_translation_success("struct", struct_union.name)
        # Save the translated struct/union
        utils.save_code(
            f'{self.translated_struct_path}/{struct_union.name}.rs', rust_s_u)

        return TranslateResult.SUCCESS

    def _prepare_function_context(
        self, function: FunctionInfo
    ) -> tuple[TranslateResult, Optional[dict[str, Any]]]:
        function_dependencies = function.function_dependencies
        function_name_dependencies = [f.name for f in function_dependencies]

        function_depedency_signatures: list[str] = []
        all_uses: list[str] = []

        for dep_name in function_name_dependencies:
            if dep_name == function.name:
                continue
            translated_path = os.path.join(
                self.translated_function_path, f"{dep_name}.rs")
            if not os.path.exists(translated_path):
                raise RuntimeError(
                    f"Error: Dependency {dep_name} of function {function.name} is not translated yet")

            code = utils.read_file(translated_path)
            function_signatures = rust_ast_parser.get_func_signatures(code)
            function_use = RustCode(code).used_code_list
            all_uses += function_use

            lookup_name = dep_name
            if dep_name in translator.RESERVED_KEYWORDS:
                lookup_name = dep_name + "_"
            function_depedency_signatures.append(function_signatures[lookup_name] + ';')

        function_dependency_uses = all_uses

        structs_in_function = list(function.struct_dependencies)
        for func_dep in function_dependencies:
            structs_in_function.extend(func_dep.struct_dependencies)

        code_of_structs_full: dict[str, str] = {}
        code_of_structs_prompt: dict[str, str] = {}
        visited_structs: set[str] = set()
        code_of_enum: dict[Any, str] = {}
        used_enum_names: list[str] = []
        for struct in structs_in_function:
            all_structs = self.c_parser.retrieve_all_struct_dependencies(struct)
            for struct_name in all_structs:
                if struct_name in visited_structs:
                    continue
                struct_path = os.path.join(
                    self.translated_struct_path, f"{struct_name}.rs")
                if not os.path.exists(struct_path):
                    result = self.translate_struct(
                        self.c_parser.get_struct_info(struct_name)
                    )
                    if result != TranslateResult.SUCCESS:
                        return result, None
                if not os.path.exists(struct_path):
                    raise RuntimeError(
                        f"Error: Struct {struct_name} translation failed.")
                code_of_struct = utils.read_file(struct_path)
                try:
                    code_of_struct = rust_ast_parser.unidiomatic_types_cleanup(
                        code_of_struct
                    )
                except Exception as exc:
                    logger.warning(
                        "Failed to normalize struct %s code: %s",
                        struct_name,
                        exc,
                    )
                code_of_structs_full[struct_name] = code_of_struct
                try:
                    prompt_snippet = rust_ast_parser.strip_to_struct_items(
                        code_of_struct
                    )
                except Exception as exc:
                    logger.warning(
                        "Failed to strip struct prompt for %s: %s",
                        struct_name,
                        exc,
                    )
                    prompt_snippet = code_of_struct
                code_of_structs_prompt[struct_name] = prompt_snippet
                visited_structs.add(struct_name)

                struct_info = self.c_parser.get_struct_info(struct_name)
                collected_enum_defs = list(getattr(struct_info, "enum_dependencies", []))
                for enum_val in getattr(struct_info, "enum_value_dependencies", []):
                    collected_enum_defs.append(enum_val.definition)

                for enum_def in collected_enum_defs:
                    if enum_def not in code_of_enum:
                        self._translate_enum_impl(enum_def)
                        code_path = os.path.join(
                            self.translated_enum_path, enum_def.name + ".rs")
                        code_of_enum[enum_def] = read_file(code_path)
                    if enum_def.name not in used_enum_names:
                        used_enum_names.append(enum_def.name)

        used_global_vars: dict[str, str] = {}
        used_global_vars_only_type_and_names: dict[str, str] = {}
        used_global_var_nodes = function.global_vars_dependencies
        for global_var in used_global_var_nodes:
            if (
                global_var.node.location is not None
                and global_var.node.location.file.name
                != function.node.location.file.name
            ):
                continue
            self.failure_info_add_attempts_element(global_var.name, "global_var")
            global_var_res = self._translate_global_vars_impl(global_var)
            if global_var_res != TranslateResult.SUCCESS:
                return global_var_res, None
            code_path = os.path.join(
                self.translated_global_var_path, f"{global_var.name}.rs")
            code_of_global_var = read_file(code_path)
            try:
                type_and_name = rust_ast_parser.get_value_type_name(
                    code_of_global_var, global_var.name)
            except Exception as e:
                logger.warning(
                    "Failed to parse global variable %s with Rust parser: %s. Using fallback method.",
                    global_var.name,
                    e,
                )
                type_and_name = f"{code_of_global_var.rsplit('=')[0]};"
            used_global_vars[global_var.name] = code_of_global_var
            used_global_vars_only_type_and_names[global_var.name] = type_and_name

        used_stdio = function.stdio_list
        used_stdio_code = ""
        if len(used_stdio) > 0:
            used_stdio_code = 'extern "C" {\n'
            for stdio in used_stdio:
                used_stdio_code += f"    static mut {stdio}: *mut libc::FILE;\n"
            used_stdio_code += "}\n"

        used_enum_values: list[EnumValueInfo] = function.enum_values_dependencies
        used_enum_definitions = function.enum_dependencies
        if len(used_enum_values) > 0 or len(used_enum_definitions) > 0:
            enum_definitions = set()
            for enum in used_enum_values:
                if enum.name not in used_enum_names:
                    used_enum_names.append(enum.name)
                enum_definitions.add(enum.definition)

            for enum_def in used_enum_definitions:
                if enum_def.name not in used_enum_names:
                    used_enum_names.append(enum_def.name)
                enum_definitions.add(enum_def)

            for enum_def in enum_definitions:
<<<<<<< HEAD
                if enum_def not in code_of_enum:
                    self._translate_enum_impl(enum_def)
                    code_path = os.path.join(
                        self.translated_enum_path, enum_def.name + ".rs")
                    code_of_enum[enum_def] = read_file(code_path)
=======
                self.failure_info_add_attempts_element(enum_def.name, "enum")
                self._translate_enum_impl(enum_def)
                code_path = os.path.join(
                    self.translated_enum_path, enum_def.name + ".rs")
                code_of_enum[enum_def] = read_file(code_path)
>>>>>>> e1c0ed67

        context: dict[str, Any] = {
            "function_dependencies": function_dependencies,
            "function_dependency_signatures": function_depedency_signatures,
            "function_dependency_uses": function_dependency_uses,
            "code_of_structs_full": code_of_structs_full,
            "code_of_structs_prompt": code_of_structs_prompt,
            "used_global_vars": used_global_vars,
            "used_global_vars_only_type_and_names": used_global_vars_only_type_and_names,
            "used_stdio": used_stdio,
            "used_stdio_code": used_stdio_code,
            "code_of_enum": code_of_enum,
            "used_enum_names": used_enum_names,
        }

        return TranslateResult.SUCCESS, context

    @override
    def _translate_function_impl(
        self,
        function: FunctionInfo,
        verify_result: tuple[VerifyResult, Optional[str]] = (
            VerifyResult.SUCCESS, None),
        error_translation=None,
        attempts=0,
    ) -> TranslateResult:
        function_save_path = os.path.join(
            self.translated_function_path, function.name + ".rs")
        # Always initialize failure_info, even if already translated
        self.init_failure_info("function", function.name)
        if os.path.exists(function_save_path):
            logger.info("Function %s already translated", function.name)
            # Mark as success for this run so the new failure_info.json is populated
            self.mark_translation_success("function", function.name)
            return TranslateResult.SUCCESS

        prepare_status, func_ctx = self._prepare_function_context(function)
        if prepare_status != TranslateResult.SUCCESS or func_ctx is None:
            return prepare_status

        function_dependencies = func_ctx["function_dependencies"]
        function_depedency_signatures: list[str] = func_ctx["function_dependency_signatures"]
        function_dependency_uses: list[str] = func_ctx["function_dependency_uses"]
        code_of_structs_full: dict[str, str] = func_ctx["code_of_structs_full"]
        code_of_structs_prompt: dict[str, str] = func_ctx["code_of_structs_prompt"]
        used_global_vars: dict[str, str] = func_ctx["used_global_vars"]
        used_global_vars_only_type_and_names: dict[str, str] = func_ctx["used_global_vars_only_type_and_names"]
        used_stdio: list[str] = func_ctx["used_stdio"]
        used_stdio_code: str = func_ctx["used_stdio_code"]
        code_of_enum: dict[Any, str] = func_ctx["code_of_enum"]
        used_enum_names: list[str] = func_ctx["used_enum_names"]

        if attempts > self.max_attempts - 1:
            logger.error(
                "Failed to translate function %s after %d attempts",
                function.name,
                self.max_attempts,
            )
            if not self.fallback_c2rust:
                return TranslateResult.MAX_ATTEMPTS_EXCEEDED

            # fallback to c2rust
            logger.warning("Falling back to c2rust implementation for function %s", function.name)
            try:
                function_result = rust_ast_parser.get_function_definition(
                    self.c2rust_translation, function.name)
            except Exception as e:
                error_message = (
                    f"Failed to extract function {function.name} from c2rust output: {e}")
                logger.error("%s", error_message)
                self.append_failure_info(
                    function.name, "FALLBACK_ERROR", error_message, "")
                return TranslateResult.MAX_ATTEMPTS_EXCEEDED

            function_result = rust_ast_parser.unidiomatic_function_cleanup(
                function_result)

            def verify_candidate(candidate_code: str) -> tuple[tuple[VerifyResult, Optional[str]], str]:
                processed_code = candidate_code
                try:
                    processed_code = rust_ast_parser.expand_use_aliases(processed_code)
                except Exception as e:
                    error_message = (
                        f"Error: Syntax error in the translated code when processing use statements: {e}")
                    logger.error("%s", error_message)
                    return (VerifyResult.COMPILE_ERROR, error_message), processed_code

                try:
                    function_result_sigs = rust_ast_parser.get_func_signatures(
                        processed_code)
                except Exception as e:
                    error_message = f"Error: Syntax error in the translated code: {e}"
                    logger.error("%s", error_message)
                    return (VerifyResult.COMPILE_ERROR, error_message), processed_code

                prefix = False
                if function.name not in function_result_sigs:
                    if function.name in translator.RESERVED_KEYWORDS:
                        name_prefix = function.name + "_"
                        if name_prefix in function_result_sigs:
                            prefix = True
                        else:
                            error_message = f"Function {name_prefix} not found in the translated code"
                            return (VerifyResult.COMPILE_ERROR, error_message), processed_code
                    else:
                        error_message = (
                            f"Error: Function signature not found in the translated code for function `{function.name}`. Got functions: {list(function_result_sigs.keys())}, check if you have the correct function name., you should **NOT** change the camel case to snake case and vice versa.")
                        return (VerifyResult.COMPILE_ERROR, error_message), processed_code

                data_type_code = code_of_structs_full | used_global_vars | code_of_enum | {
                    "stdio": used_stdio_code}
                verification = self.verifier.verify_function(
                    function,
                    function_code=processed_code,
                    data_type_code=data_type_code,
                    function_dependency_signatures=function_depedency_signatures,
                    function_dependency_uses=function_dependency_uses,
                    has_prefix=prefix,
                )
                return verification, processed_code

            verification, function_result = verify_candidate(function_result)
            count = 0
            last_error_message = ""
            last_error_translation = ""
            while verification[0] != VerifyResult.SUCCESS:
                count += 1
                if count > self.fallback_c2rust_fix_attempts:
                    self.append_failure_info(
                        function.name,
                        "FALLBACK_ERROR",
                        "Failed to fix the function using LLM",
                        function_result,
                    )
                    return TranslateResult.MAX_ATTEMPTS_EXCEEDED
                fix_prompt = f'''
The function is translated as:
```rust
{function_result}
```
It failed to compile with the following error message:
```
{verification[1]}
```
Try to fix the error and provide a new version of the function. Remember to keep the equivalence as much as possible.
Usually this is caused by missing proper `use` statements.
**DO NOT** add any extra function/struct dependencies or change the code structure, only fix the code to make it compile.

Output the fixed function into this format (wrap with the following tags):
----FUNCTION----
```rust
// Your translated function here
```
----END FUNCTION----
'''
                if last_error_translation:
                    fix_prompt += f'''
The last time, the function is fixed as:
```rust
{last_error_translation}
```
It failed to compile with the following error message:
```
{last_error_message}
```
Try to fix again.
'''
                logger.info(
                    "Fixing function %s using LLM (attempt %d)", function.name, count)
                fix_result = self.llm.query(fix_prompt)
                try:
                    llm_result = utils.parse_llm_result(fix_result, "function")
                    function_result_candidate = llm_result["function"]
                except Exception as e:
                    error_message = f'''
Error: Failed to parse the result from LLM, result is not wrapped by the tags as instructed. Remember the tag:
----FUNCTION----
```rust
// Your translated function here
```
----END FUNCTION----
'''
                    logger.error("%s", error_message)
                    last_error_message = error_message
                    last_error_translation = fix_result
                    continue

                function_result_candidate = rust_ast_parser.unidiomatic_function_cleanup(
                    function_result_candidate)
                verification, processed_code = verify_candidate(
                    function_result_candidate)
                function_result = processed_code
                if verification[0] != VerifyResult.SUCCESS:
                    last_error_message = verification[1]
                    last_error_translation = function_result
                    continue
                else:
                    break

            self.failure_info[function.name]["status"] = "fallback_c2rust"
            self._set_translation_status("function", function.name, "success")
            utils.save_code(function_save_path, function_result)
            return TranslateResult.SUCCESS

        logger.info("Translating function: %s (attempts: %d)", function.name, attempts)
        self.failure_info_set_attempts(function.name, attempts + 1)
        code_of_function = self.c_parser.extract_function_code(function.name)
        prompt = f'''
Translate the following C function to Rust. Try to keep the **equivalence** as much as possible.
`libc` will be included as the **only** dependency you can use. To keep the equivalence, you can use `unsafe` if you want.
Your solution should only have **one** function, if you need to create help function, define the help function inside the function you translate.
The function is:
```c
{code_of_function}
```
'''

        if function.name == 'main':
            prompt += '''
The function is the `main` function, which is the entry point of the program. The function signature should be: `pub fn main() -> ()`.
For `return 0;`, you can directly `return;` in Rust or ignore it if it's the last statement.
For other return values, you can use `std::process::exit()` to return the value.
For `argc` and `argv`, you can use `std::env::args()` to get the arguments.
'''

        if len(code_of_structs_prompt) > 0:
            joint_code_of_structs = '\n'.join(code_of_structs_prompt.values())
            prompt += f'''
The function uses the following structs/unions, which are already translated as (you should **NOT** define them in your translation, as the system will automatically define them. But you can use these structs or unions):
```rust
{joint_code_of_structs}
```
'''
        used_type_aliases = function.type_alias_dependencies
        if len(used_type_aliases) > 0:
            used_type_aliases_kv_pairs = [
                f'{alias} = {used_type}' for alias, used_type in used_type_aliases.items()]
            joint_used_type_aliases = '\n'.join(used_type_aliases_kv_pairs)
            prompt += f'''
The function uses the following type aliases, which are defined as:
```c
{joint_used_type_aliases}
```
'''

        if len(used_global_vars) > 0:
            joint_used_global_vars_only_type_and_names = '\n'.join(used_global_vars_only_type_and_names.values())
            prompt += f'''
The function uses the following const global variables, which are already translated. The global variables' types and names are provided below, but the values are omitted.
You should **NOT** define or declare the following global variables in your translation, as the system will automatically define them. But you can access the variables in your translation.
The translated const global variables are:
:
```rust
{joint_used_global_vars_only_type_and_names}
```
'''

        # handle stdio
        if len(used_stdio) > 0:
            joint_stdio = ', '.join(used_stdio)
            prompt += f'''
The function uses some of the following stdio file descriptors: {joint_stdio}. Which will be included as
```rust
{used_stdio_code}
```
You should **NOT** declare or define them in your translation, as the system will automatically define them. But you can use them in your translation.
'''

        # TODO: check upper/lower case of the global variables
        # TODO: check extern "C" for global variables
        if len(code_of_enum) > 0:
            joint_used_enums = '\n'.join(used_enum_names)
            joint_code_of_enum = '\n'.join(code_of_enum.values())

            prompt += f'''
The function uses the following enums:
```c
{joint_used_enums}
```
Which are already translated as:
```rust
{joint_code_of_enum}
```
Directly access the translated enums in your translation. You should **NOT** define or declare them in your translation, as the system will automatically define them.
'''

        if len(function_depedency_signatures) > 0:
            joint_function_depedency_signatures = '\n'.join(
                function_depedency_signatures)
            prompt += f'''
The function calls the following functions, which are already translated and defined in Rust.
Do **NOT** include the definition or declaration of the following functions in your translation.
If you include them, the output will be considered **invalid**.
But you can call the following functions in your translation.
Only output the translation of the function I request.
The called functions' signatures in Rust are the following:
```rust
{joint_function_depedency_signatures}
```
'''

        if function.name in translator.RESERVED_KEYWORDS:
            prompt += f'''
As the function name `{function.name}` is a reserved keyword in Rust, you need to add a '_' at the end of the function name.
'''

        prompt += f'''
Output the translated function into this format (wrap with the following tags):
----FUNCTION----
```rust
// Your translated function here
```
----END FUNCTION----
'''

        if verify_result[0] == VerifyResult.COMPILE_ERROR:
            prompt += f'''
The last time, the function is translated as:
```rust
{error_translation}
```
It failed to compile with the following error message:
```
{verify_result[1]}
```
Analyzing the error messages, think about the possible reasons, and try to avoid this error.
'''
            # for redefine error
            assert verify_result[1] is not None
            if verify_result[1].find("is defined multiple times") != -1:
                prompt += f'''
The error message may be cause your translation includes other functions or structs (maybe the dependencies).
Remember, you should only provide the translation for the function and necessary `use` statements. The system will automatically include the dependencies in the final translation.
'''

        elif verify_result[0] == VerifyResult.TEST_ERROR or verify_result[0] == VerifyResult.TEST_TIMEOUT:
            prompt += f'''
The last time, the function is translated as:
```rust
{error_translation}
```
When running the test, it failed with the following error message:
```
{verify_result[1]}
```
Analyze the error messages, think about the possible reasons, and try to avoid this error.
'''
        elif verify_result[0] == VerifyResult.FEEDBACK:
            prompt += f'''
The last time, the function is translated as:
```rust
{error_translation}
```
When running the test, it failed with the following error message:
```
{verify_result[1]}
```
In this error message, the 'original output' is the actual output from the program error message. The 'Feedback' is information of function calls collected during the test.

Analyze the error messages, think about the possible reasons, and try to avoid this error.
'''
        elif verify_result[0] != VerifyResult.SUCCESS:
            raise NotImplementedError(
                f'error type {verify_result[0]} not implemented')

        # result = query_llm(prompt, False, f"test.rs")
        result = self.llm.query(prompt)
        try:
            llm_result = utils.parse_llm_result(result, "function")
        except:
            error_message = f'''
Error: Failed to parse the result from LLM, result is not wrapped by the tags as instructed. Remember the tag:
----FUNCTION----
```rust
// Your translated function here
```
----END FUNCTION----
'''
            logger.error("%s", error_message)
            self.append_failure_info(
                function.name, "COMPILE_ERROR", error_message, result
            )
            return self._translate_function_impl(
                function,
                verify_result=(VerifyResult.COMPILE_ERROR, error_message),
                error_translation=result,
                attempts=attempts+1
            )
        function_result = llm_result["function"]

        # TODO: check function signature, must use pointers, not Box, etc.
        try:
            function_result_sigs = rust_ast_parser.get_func_signatures(
                function_result)
        except Exception as e:
            error_message = f"Error: Syntax error in the translated code: {e}"
            logger.error("%s", error_message)
            # retry the translation
            self.append_failure_info(
                function.name,
                "COMPILE_ERROR",
                error_message,
                function_result
            )
            return self._translate_function_impl(
                function,
                verify_result=(VerifyResult.COMPILE_ERROR,
                               error_message),
                error_translation=function_result,
                attempts=attempts+1
            )

        # detect whether there are too many functions which many causing multi-definition problem after combining
        if len(function_result_sigs) > 1:
            error_message = f"Error: {len(function_result_sigs)} functions are generated, expect **only one** function. If you need to define help function please generate it as a subfuncion in the translated function."
            self.append_failure_info(
                function.name,
                "COMPILE_ERROR",
                error_message,
                function_result
            )
            return self._translate_function_impl(
                function,
                verify_result=(
                    VerifyResult.COMPILE_ERROR, error_message),
                error_translation=function_result,
                attempts=attempts+1
            )

        prefix = False
        if function.name not in function_result_sigs:
            if function.name in translator.RESERVED_KEYWORDS:
                name_prefix = function.name + "_"
                if name_prefix in function_result_sigs:
                    function_result_sig = function_result_sigs[name_prefix]
                    prefix = True
                else:
                    error_message = f"Function {name_prefix} not found in the translated code"
                    self.append_failure_info(
                        function.name, "COMPILE_ERROR", error_message, function_result
                    )
                    return self._translate_function_impl(
                        function,
                        verify_result=(
                            VerifyResult.COMPILE_ERROR, error_message),
                        error_translation=function_result,
                        attempts=attempts+1
                    )
            else:
                error_message = f"Error: Function signature not found in the translated code for function `{function.name}`. Got functions: {list(
                    function_result_sigs.keys()
                )}, check if you have the correct function name., you should **NOT** change the camel case to snake case and vice versa."
                logger.error("%s", error_message)
                self.append_failure_info(
                    function.name, "COMPILE_ERROR", error_message, function_result
                )
                return self._translate_function_impl(
                    function,
                    verify_result=(
                        VerifyResult.COMPILE_ERROR, error_message),
                    error_translation=function_result,
                    attempts=attempts+1
                )
        else:
            function_result_sig = function_result_sigs[function.name]
        pointers_count = function_result_sig.count('*')
        # if pointers_count != function.get_pointer_count_in_signature():
        #     print(f"Error: Function signature doesn't match the original function signature. Expected {function.get_pointer_count_in_signature()} pointers, got {pointers_count}")
        #     self.translate_function(function, error_message="Function signature doesn't match the original function signature", error_translation=structs_result+function_result, attempts=attempts+1)
        #     return

        if len(function_result.strip()) == 0:
            error_message = "Translated code doesn't wrap by the tags as instructed"
            self.append_failure_info(
                function.name, "COMPILE_ERROR", error_message, result
            )
            return self._translate_function_impl(
                function,
                verify_result=(
                    VerifyResult.COMPILE_ERROR, error_message),
                error_translation=result,
                attempts=attempts+1
            )
        try:
        # process the function result
        # there may be an Error, so put it in a try block
            function_result = rust_ast_parser.expand_use_aliases(function_result) # remove potentail 'as' in use statements
        except SyntaxError as e:
            error_message = f"Error: Syntax error in the translated code when processing use statements: {e}"
            logger.error("%s", error_message)
            # retry the translation
            self.append_failure_info(
                function.name,
                "COMPILE_ERROR",
                error_message,
                function_result
            )
            return self._translate_function_impl(
                function,
                verify_result=(VerifyResult.COMPILE_ERROR,
                               error_message),
                error_translation=function_result,
                attempts=attempts+1
            )

        logger.debug("Translated function %s:", function.name)
        logger.debug("%s", function_result)

        data_type_code = code_of_structs_full | used_global_vars | code_of_enum | {
            "stdio": used_stdio_code}
        # add error handling because here can raise exceptions
        result = self.verifier.verify_function(
            function,
            function_code=function_result,
            data_type_code=data_type_code,
            function_dependency_signatures=function_depedency_signatures,
            function_dependency_uses=function_dependency_uses,
            has_prefix=prefix
        )
        if result[0] != VerifyResult.SUCCESS:
            if result[0] == VerifyResult.COMPILE_ERROR:
                compile_error = result[1]
                self.append_failure_info(
                    function.name, "COMPILE_ERROR", compile_error, function_result)
                # Try to translate the function again, with the error message

            elif result[0] == VerifyResult.TEST_ERROR or result[0] == VerifyResult.FEEDBACK or result[0] == VerifyResult.TEST_TIMEOUT:
                # TODO: maybe simply retry the translation here
                test_error = result[1]
                self.append_failure_info(
                    function.name, "TEST_ERROR", test_error, function_result)

            else:
                raise NotImplementedError(
                    f'error type {result[0]} not implemented')
            return self._translate_function_impl(
                function,
                result,
                error_translation=function_result,
                attempts=attempts+1
            )
        function_result = rust_ast_parser.unidiomatic_function_cleanup(
            function_result)
        self.mark_translation_success("function", function.name)
        utils.save_code(function_save_path, function_result)
        return TranslateResult.SUCCESS<|MERGE_RESOLUTION|>--- conflicted
+++ resolved
@@ -472,7 +472,7 @@
             global_var.name,
             attempts,
         )
-<<<<<<< HEAD
+        self.failure_info_set_attempts(global_var.name, attempts + 1)
         # Prefer translating a definition when present (even if not const),
         # otherwise fall back to an extern declaration.
         # We detect a definition heuristically by checking if the extracted
@@ -493,11 +493,6 @@
 
         if global_var.is_const or has_initializer:
             code_of_global_var = code_of_global_var_def or self.c_parser.extract_global_var_definition_code(
-=======
-        self.failure_info_set_attempts(global_var.name, attempts + 1)
-        if global_var.is_const:
-            code_of_global_var = self.c_parser.extract_global_var_definition_code(
->>>>>>> e1c0ed67
                 global_var.name)
             if len(code_of_global_var) >= CONST_VAR_MAX_TRANSLATION_LEN:
                 result = rust_ast_parser.get_static_item_definition(self.c2rust_translation, global_var.name)
@@ -794,19 +789,12 @@
                 enum_definitions.add(enum_def)
 
             for enum_def in enum_definitions:
-<<<<<<< HEAD
                 if enum_def not in code_of_enum:
+                    self.failure_info_add_attempts_element(enum_def.name, "enum")
                     self._translate_enum_impl(enum_def)
                     code_path = os.path.join(
                         self.translated_enum_path, enum_def.name + ".rs")
                     code_of_enum[enum_def] = read_file(code_path)
-=======
-                self.failure_info_add_attempts_element(enum_def.name, "enum")
-                self._translate_enum_impl(enum_def)
-                code_path = os.path.join(
-                    self.translated_enum_path, enum_def.name + ".rs")
-                code_of_enum[enum_def] = read_file(code_path)
->>>>>>> e1c0ed67
 
         context: dict[str, Any] = {
             "function_dependencies": function_dependencies,
