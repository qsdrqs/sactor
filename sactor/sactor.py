--- conflicted
+++ resolved
@@ -227,20 +227,10 @@
         final_result = TranslateResult.SUCCESS
         for struct_pairs in self.struct_order:
             for struct in struct_pairs:
-<<<<<<< HEAD
                 ready, blockers = translator.check_dependencies(struct, lambda s: s.dependencies)
                 if not ready:
                     if blockers:
                         translator.mark_dependency_block("struct", struct.name, blockers)
-=======
-                if not translator.has_dependencies_all_translated(struct, lambda s: s.dependencies, ty="struct"):
-                    translator.init_failure_info("struct", struct.name)
-                    translator.append_failure_info(
-                        struct.name, 
-                        "DEPENDENCY_ERROR", 
-                        f"Not all dependencies are translated. Dependencies are: {str(struct.dependencies)}",
-                        "")                    
->>>>>>> e1c0ed67
                     continue
                 result = translator.translate_struct(struct)
                 if result != TranslateResult.SUCCESS:
@@ -248,7 +238,6 @@
 
         for function_pairs in self.function_order:
             for function in function_pairs:
-<<<<<<< HEAD
                 struct_ready, struct_blockers = translator.check_dependencies(
                     function, lambda s: s.struct_dependencies)
                 func_ready, func_blockers = translator.check_dependencies(
@@ -260,17 +249,6 @@
                     if func_blockers:
                         blockers.extend(func_blockers)
                     translator.mark_dependency_block("function", function.name, blockers)
-=======
-                if not translator.has_dependencies_all_translated(function, lambda s: s.struct_dependencies, ty="struct") \
-                    or not translator.has_dependencies_all_translated(function, lambda s: s.function_dependencies, ty="function"):
-                    translator.init_failure_info("function", function.name)
-                    translator.append_failure_info(
-                        function.name, 
-                        "DEPENDENCY_ERROR", 
-                        (f"Not all dependencies are translated. Function dependencies are: {str(function.function_dependencies)}\n"
-                         f"Struct dependencies are: {str(function.struct_dependencies)}"),
-                         "")                    
->>>>>>> e1c0ed67
                     continue
                 result = translator.translate_function(function)
                 if result != TranslateResult.SUCCESS:
@@ -308,20 +286,10 @@
         final_result = TranslateResult.SUCCESS
         for struct_pairs in self.struct_order:
             for struct in struct_pairs:
-<<<<<<< HEAD
                 ready, blockers = translator.check_dependencies(struct, lambda s: s.dependencies)
                 if not ready:
                     if blockers:
                         translator.mark_dependency_block("struct", struct.name, blockers)
-=======
-                if not translator.has_dependencies_all_translated(struct, lambda s: s.dependencies, ty="struct"):
-                    translator.init_failure_info("struct", struct.name)
-                    translator.append_failure_info(
-                        struct.name, 
-                        "DEPENDENCY_ERROR", 
-                        f"Not all dependencies are translated. Dependencies are: {str(struct.dependencies)}",
-                        "")
->>>>>>> e1c0ed67
                     continue
                 result = translator.translate_struct(struct)
                 if result != TranslateResult.SUCCESS:
@@ -329,7 +297,6 @@
 
         for function_pairs in self.function_order:
             for function in function_pairs:
-<<<<<<< HEAD
                 struct_ready, struct_blockers = translator.check_dependencies(
                     function, lambda s: s.struct_dependencies)
                 func_ready, func_blockers = translator.check_dependencies(
@@ -341,17 +308,6 @@
                     if func_blockers:
                         blockers.extend(func_blockers)
                     translator.mark_dependency_block("function", function.name, blockers)
-=======
-                if not translator.has_dependencies_all_translated(function, lambda s: s.struct_dependencies, ty="struct") \
-                    or not translator.has_dependencies_all_translated(function, lambda s: s.function_dependencies, ty="function"):
-                    translator.init_failure_info("function", function.name)
-                    translator.append_failure_info(
-                        function.name, 
-                        "DEPENDENCY_ERROR", 
-                        (f"Not all dependencies are translated. Function dependencies are: {str(function.function_dependencies)}\n"
-                         f"Struct dependencies are: {str(function.struct_dependencies)}"),
-                         "")
->>>>>>> e1c0ed67
                     continue
                 result = translator.translate_function(function)
 
