#![feature(proc_macro_span)]

use pyo3::prelude::*;
use pyo3::types::{PyDict, PyList};
use pyo3_stub_gen::derive::gen_stub_pyfunction;
use quote::{quote, ToTokens};
use std::collections::HashMap;
use std::any::TypeId;
use syn::{
    parse::{Parse, ParseStream},
    parse_quote, parse_str,
    spanned::Spanned,
    token,
<<<<<<< HEAD
    visit_mut::{self, VisitMut},
    TypePath,
    PatIdent, ItemStatic,
    Abi, AttrStyle, Attribute, File, LitStr, Meta, Result, Token,
=======
    visit_mut::VisitMut,
    Abi, AttrStyle, Attribute, File, GenericArgument, LitStr, Meta, PathArguments, Result, Token,
>>>>>>> e860996b
};
use libc::*;


fn get_error_context(source: &str, error: &syn::Error) -> String {
    let lines: Vec<_> = source.lines().collect();
    let span = error.span();
    // pick -1 to +2
    let start_line = span.start().line.saturating_sub(2);
    let end_line = (span.end().line + 2).min(lines.len());

    let mut context = String::new();
    for (idx, line) in lines[start_line..end_line].iter().enumerate() {
        let line_num = start_line + idx + 1;
        context.push_str(&format!("{:>4} | {}\n", line_num, line));
        if line_num == span.start().line {
            let pad = " ".repeat(span.start().column + 4);
            context.push_str(&format!(" Err:|{pad}^\n"));
        }
    }
    context
}

fn parse_src(source_code: &str) -> PyResult<File> {
<<<<<<< HEAD
    use std::panic;
    // parse_str may panic. We need to convert panic to Err
    let res = panic::catch_unwind(|| {
        parse_str(source_code).map_err(|e| {
            let msg = format!("Error: {:?}\nContext:\n{}",
                e,
                get_error_context(source_code, &e)
            );
            pyo3::exceptions::PySyntaxError::new_err(msg)
        })
    });
    match res {
        Ok(inner_res) => inner_res,
        Err(e) => {
            if let Some(msg) = e.downcast_ref::<&str>() {
                Err(format!("Error when parsing Rust: {}", msg))
            }
            else if let Some(msg) = e.downcast_ref::<String>() {
                Err(format!("Error when parsing Rust: {}", msg))
            }
            else {
                Err("Error when parsing Rust.".to_string())
            }.map_err(|msg| {
                pyo3::exceptions::PySyntaxError::new_err(msg)
            })
        }
    }
    
=======
    parse_str(source_code).map_err(|e| {
        let msg = format!(
            "Error: {:?}\nContext:\n{}",
            e,
            get_error_context(source_code, &e)
        );
        pyo3::exceptions::PySyntaxError::new_err(msg)
    })
>>>>>>> e860996b
}

// Expose a function to C
// 1. find `fn`, if it's `unsafe`, change to `pub unsafe extern "C" fn`, else `pub extern "C" fn`
// 2. add `#[no_mangle]` before `pub`
#[gen_stub_pyfunction]
#[pyfunction]
fn expose_function_to_c(source_code: &str, function_name: &str) -> PyResult<String> {
    let mut ast = parse_src(source_code)?;
    for item in ast.items.iter_mut() {
        if let syn::Item::Fn(ref mut f) = item {
            if f.sig.ident != function_name {
                continue;
            }
            f.vis = syn::Visibility::Public(Token![pub](f.span()));
            f.sig.abi = Some(Abi {
                extern_token: Token![extern](f.span()),
                name: Some(LitStr::new("C", f.span())),
            });
            // add `#[no_mangle]` before `pub`
            let mut no_mangle = false;
            for attr in f.attrs.iter() {
                if let syn::Meta::Path(p) = &attr.meta {
                    if p.is_ident("no_mangle") {
                        no_mangle = true;
                        break;
                    }
                }
            }
            if !no_mangle {
                f.attrs.push(parse_quote!(#[no_mangle]));
            }
        }
    }
    // return the modified source code
    Ok(prettyplease::unparse(&ast))
}

#[gen_stub_pyfunction]
#[pyfunction]
fn get_func_signatures(source_code: &str) -> PyResult<HashMap<String, String>> {
    let ast = parse_src(source_code)?;
    let mut signatures = HashMap::new();
    for item in ast.items.iter() {
        if let syn::Item::Fn(f) = item {
            let mut sig = f.sig.clone();
            if sig.unsafety.is_some() {
                sig.unsafety = None; // remove `unsafe`
            }
            for input in sig.inputs.iter_mut() {
                if let syn::FnArg::Typed(pat) = input {
                    if let syn::Pat::Ident(ident) = &mut *pat.pat {
                        if ident.mutability.is_some() {
                            ident.mutability = None; // remove `mut` in arguments
                        }
                    }
                }
            }
            signatures.insert(sig.ident.to_string(), quote!(#sig).to_string());
        }
    }
    Ok(signatures)
}

#[gen_stub_pyfunction]
#[pyfunction]
fn get_struct_definition(source_code: &str, struct_name: &str) -> PyResult<String> {
    let ast = parse_src(source_code)?;

    for item in ast.items.iter() {
        if let syn::Item::Struct(s) = item {
            if s.ident == struct_name {
                let file = syn::File {
                    shebang: None,
                    attrs: vec![],
                    items: vec![syn::Item::Struct(s.clone())],
                };
                return Ok(prettyplease::unparse(&file));
            }
        }
    }

    Err(pyo3::exceptions::PyValueError::new_err(format!(
        "Struct '{}' not found",
        struct_name
    )))
}

#[gen_stub_pyfunction]
#[pyfunction]
fn get_enum_definition(source_code: &str, enum_name: &str) -> PyResult<String> {
    let ast = parse_src(source_code)?;

    for item in ast.items.iter() {
        if let syn::Item::Enum(e) = item {
            if e.ident == enum_name {
                let file = syn::File {
                    shebang: None,
                    attrs: vec![],
                    items: vec![syn::Item::Enum(e.clone())],
                };
                return Ok(prettyplease::unparse(&file));
            }
        }
    }

    Err(pyo3::exceptions::PyValueError::new_err(format!(
        "Enum '{}' not found",
        enum_name
    )))
}

#[gen_stub_pyfunction]
#[pyfunction(signature = (source_code, struct_name=None))]
fn get_struct_field_types(
    source_code: &str,
    struct_name: Option<&str>,
) -> PyResult<HashMap<String, String>> {
    let ast = parse_src(source_code)?;

    for item in ast.items.iter() {
        if let syn::Item::Struct(s) = item {
            if let Some(name) = struct_name {
                if s.ident != name {
                    continue;
                }
            }

            match &s.fields {
                syn::Fields::Named(named) => {
                    let mut fields = HashMap::new();
                    for field in named.named.iter() {
                        if let Some(ident) = &field.ident {
                            let ty = field.ty.to_token_stream().to_string();
                            fields.insert(ident.to_string(), ty);
                        }
                    }
                    return Ok(fields);
                }
                _ => {
                    return Err(pyo3::exceptions::PyValueError::new_err(
                        "Struct does not have named fields",
                    ));
                }
            }
        }
    }

    if let Some(name) = struct_name {
        Err(pyo3::exceptions::PyValueError::new_err(format!(
            "Struct '{}' not found",
            name
        )))
    } else {
        Err(pyo3::exceptions::PyValueError::new_err(
            "No struct found in source",
        ))
    }
}

#[derive(Clone)]
struct TypeTraits {
    raw: String,
    normalized: String,
    path_ident: Option<String>,
    is_reference: bool,
    is_mut_reference: bool,
    is_slice: bool,
    slice_elem: Option<String>,
    is_str: bool,
    is_string: bool,
    is_option: bool,
    option_inner: Option<Box<TypeTraits>>,
    reference_inner: Option<Box<TypeTraits>>,
    is_pointer: bool,
    pointer_is_mut: bool,
    pointer_depth: usize,
    pointer_inner: Option<Box<TypeTraits>>,
    is_box: bool,
    box_inner: Option<Box<TypeTraits>>,
}

impl TypeTraits {
    fn new(raw: String, normalized: String) -> Self {
        Self {
            raw,
            normalized,
            path_ident: None,
            is_reference: false,
            is_mut_reference: false,
            is_slice: false,
            slice_elem: None,
            is_str: false,
            is_string: false,
            is_option: false,
            option_inner: None,
            reference_inner: None,
            is_pointer: false,
            pointer_is_mut: false,
            pointer_depth: 0,
            pointer_inner: None,
            is_box: false,
            box_inner: None,
        }
    }

    fn into_py(self, py: Python<'_>) -> PyResult<PyObject> {
        let dict = PyDict::new(py);
        dict.set_item("raw", self.raw)?;
        dict.set_item("normalized", self.normalized)?;
        dict.set_item("path_ident", self.path_ident.clone())?;
        dict.set_item("is_reference", self.is_reference)?;
        dict.set_item("is_mut_reference", self.is_mut_reference)?;
        dict.set_item("is_slice", self.is_slice)?;
        dict.set_item("slice_elem", self.slice_elem)?;
        dict.set_item("is_str", self.is_str)?;
        dict.set_item("is_string", self.is_string)?;
        dict.set_item("is_option", self.is_option)?;
        if let Some(inner) = self.option_inner {
            dict.set_item("option_inner", inner.into_py(py)?)?;
        } else {
            dict.set_item("option_inner", py.None())?;
        }
        if let Some(inner) = self.reference_inner {
            dict.set_item("reference_inner", inner.into_py(py)?)?;
        } else {
            dict.set_item("reference_inner", py.None())?;
        }
        dict.set_item("is_pointer", self.is_pointer)?;
        dict.set_item("pointer_is_mut", self.pointer_is_mut)?;
        dict.set_item("pointer_depth", self.pointer_depth)?;
        if let Some(inner) = self.pointer_inner {
            dict.set_item("pointer_inner", inner.into_py(py)?)?;
        } else {
            dict.set_item("pointer_inner", py.None())?;
        }
        dict.set_item("is_box", self.is_box)?;
        if let Some(inner) = self.box_inner {
            dict.set_item("box_inner", inner.into_py(py)?)?;
        } else {
            dict.set_item("box_inner", py.None())?;
        }
        Ok(dict.into())
    }
}

fn analyze_type(ty: &syn::Type) -> TypeTraits {
    let tokens = ty.to_token_stream();
    let raw = tokens.to_string();
    let normalized = raw.split_whitespace().collect::<String>();
    match ty {
        syn::Type::Paren(paren) => {
            let mut inner = analyze_type(&paren.elem);
            inner.raw = raw;
            inner.normalized = normalized;
            inner
        }
        syn::Type::Group(group) => {
            let mut inner = analyze_type(&group.elem);
            inner.raw = raw;
            inner.normalized = normalized;
            inner
        }
        _ => {
            let mut traits = TypeTraits::new(raw.clone(), normalized.clone());
            match ty {
                syn::Type::Reference(reference) => {
                    traits.is_reference = true;
                    traits.is_mut_reference = reference.mutability.is_some();
                    let inner = analyze_type(&reference.elem);
                    if inner.is_slice {
                        traits.is_slice = true;
                        traits.slice_elem = inner.slice_elem.clone();
                    }
                    if inner.is_str {
                        traits.is_str = true;
                    }
                    if inner.is_string {
                        traits.is_string = true;
                    }
                    traits.reference_inner = Some(Box::new(inner));
                }
                syn::Type::Slice(slice) => {
                    traits.is_slice = true;
                    traits.slice_elem = Some(slice.elem.to_token_stream().to_string());
                }
                syn::Type::Path(path) => {
                    if let Some(last) = path.path.segments.last() {
                        let ident = last.ident.to_string();
                        traits.path_ident = Some(ident.clone());
                        match ident.as_str() {
                            "String" => traits.is_string = true,
                            "str" => traits.is_str = true,
                            "Option" => {
                                traits.is_option = true;
                                if let PathArguments::AngleBracketed(args) = &last.arguments {
                                    for arg in args.args.iter() {
                                        if let GenericArgument::Type(inner_ty) = arg {
                                            let inner = analyze_type(inner_ty);
                                            if inner.is_slice {
                                                traits.is_slice = true;
                                                traits.slice_elem = inner.slice_elem.clone();
                                            }
                                            if inner.is_str {
                                                traits.is_str = true;
                                            }
                                            if inner.is_string {
                                                traits.is_string = true;
                                            }
                                            if inner.is_box && !traits.is_box {
                                                traits.is_box = true;
                                                traits.box_inner = inner.box_inner.clone();
                                            }
                                            traits.option_inner = Some(Box::new(inner));
                                            break;
                                        }
                                    }
                                }
                            }
                            "Box" => {
                                traits.is_box = true;
                                if let PathArguments::AngleBracketed(args) = &last.arguments {
                                    for arg in args.args.iter() {
                                        if let GenericArgument::Type(inner_ty) = arg {
                                            let inner = analyze_type(inner_ty);
                                            if inner.is_slice {
                                                traits.is_slice = true;
                                                traits.slice_elem = inner.slice_elem.clone();
                                            }
                                            if inner.is_str {
                                                traits.is_str = true;
                                            }
                                            if inner.is_string {
                                                traits.is_string = true;
                                            }
                                            traits.box_inner = Some(Box::new(inner));
                                            break;
                                        }
                                    }
                                }
                            }
                            _ => {}
                        }
                    }
                }
                syn::Type::Ptr(ptr) => {
                    traits.is_pointer = true;
                    traits.pointer_is_mut = ptr.mutability.is_some();
                    let inner = analyze_type(&ptr.elem);
                    traits.pointer_depth = inner.pointer_depth + 1;
                    if traits.slice_elem.is_none() && inner.is_slice {
                        traits.is_slice = true;
                        traits.slice_elem = inner.slice_elem.clone();
                    }
                    if inner.is_str {
                        traits.is_str = true;
                    }
                    if inner.is_string {
                        traits.is_string = true;
                    }
                    traits.pointer_inner = Some(Box::new(inner));
                }
                syn::Type::Tuple(_) | syn::Type::Array(_) | syn::Type::BareFn(_) => {}
                syn::Type::ImplTrait(_)
                | syn::Type::Infer(_)
                | syn::Type::Macro(_)
                | syn::Type::Never(_)
                | syn::Type::TraitObject(_)
                | syn::Type::Verbatim(_) => {}
                _ => {}
            }

            // For references and options we may want to propagate reference_inner slice info downwards
            if traits.is_reference {
                if let Some(inner) = &traits.reference_inner {
                    if traits.slice_elem.is_none() && inner.is_slice {
                        traits.slice_elem = inner.slice_elem.clone();
                        traits.is_slice = true;
                    }
                    if inner.is_str {
                        traits.is_str = true;
                    }
                    if inner.is_string {
                        traits.is_string = true;
                    }
                }
            }

            if traits.is_option {
                if let Some(inner) = &traits.option_inner {
                    if traits.slice_elem.is_none() && inner.is_slice {
                        traits.slice_elem = inner.slice_elem.clone();
                        traits.is_slice = true;
                    }
                    if inner.is_str {
                        traits.is_str = true;
                    }
                    if inner.is_string {
                        traits.is_string = true;
                    }
                }
            }

            traits
        }
    }
}

#[gen_stub_pyfunction]
#[pyfunction]
fn parse_function_signature(py: Python<'_>, signature: &str) -> PyResult<PyObject> {
    let trimmed = signature.trim();
    if trimmed.is_empty() {
        return Err(pyo3::exceptions::PyValueError::new_err(
            "Function signature cannot be empty",
        ));
    }

    let cleaned = trimmed.trim_end_matches(';');
    let snippet = if cleaned.contains('{') {
        cleaned.to_string()
    } else {
        format!("{cleaned} {{}}")
    };

    let item: syn::ItemFn = syn::parse_str(&snippet).map_err(|e| {
        pyo3::exceptions::PyValueError::new_err(format!(
            "Failed to parse function signature: {:?}",
            e
        ))
    })?;

    let result = PyDict::new(py);
    result.set_item("name", item.sig.ident.to_string())?;

    let params = PyList::empty(py);
    for input in item.sig.inputs.iter() {
        match input {
            syn::FnArg::Receiver(_) => continue,
            syn::FnArg::Typed(pat_type) => {
                let name = match &*pat_type.pat {
                    syn::Pat::Ident(ident) => ident.ident.to_string(),
                    other => quote!(#other).to_string(),
                };
                let traits = analyze_type(&pat_type.ty);
                let ty_raw = traits.raw.clone();
                let param_dict = PyDict::new(py);
                param_dict.set_item("name", name)?;
                param_dict.set_item("type", ty_raw)?;
                param_dict.set_item("traits", traits.into_py(py)?)?;
                params.append(param_dict)?;
            }
        }
    }
    result.set_item("params", params)?;

    match &item.sig.output {
        syn::ReturnType::Default => result.set_item("return", py.None())?,
        syn::ReturnType::Type(_, ty) => {
            let traits = analyze_type(ty);
            result.set_item("return", traits.into_py(py)?)?;
        }
    }

    Ok(result.into())
}

#[gen_stub_pyfunction]
#[pyfunction]
fn parse_type_traits(py: Python<'_>, ty: &str) -> PyResult<PyObject> {
    let trimmed = ty.trim();
    if trimmed.is_empty() {
        return Err(pyo3::exceptions::PyValueError::new_err(
            "Type string cannot be empty",
        ));
    }
    let parsed_type: syn::Type = syn::parse_str(trimmed).map_err(|e| {
        pyo3::exceptions::PyValueError::new_err(format!("Failed to parse type: {:?}", e))
    })?;
    let traits = analyze_type(&parsed_type);
    traits.into_py(py)
}

#[gen_stub_pyfunction]
#[pyfunction]
fn get_function_definition(source_code: &str, function_name: &str) -> PyResult<String> {
    let ast = parse_src(source_code)?;

    for item in ast.items.iter() {
        if let syn::Item::Fn(f) = item {
            if f.sig.ident == function_name {
                let file = syn::File {
                    shebang: None,
                    attrs: vec![],
                    items: vec![syn::Item::Fn(f.clone())],
                };
                return Ok(prettyplease::unparse(&file));
            }
        }
    }

    Err(pyo3::exceptions::PyValueError::new_err(format!(
        "Function '{}' not found",
        function_name
    )))
}

#[gen_stub_pyfunction]
#[pyfunction]
fn get_static_item_definition(source_code: &str, item_name: &str) -> PyResult<String> {
    let ast = parse_src(source_code)?;

    for item in ast.items.iter() {
        if let syn::Item::Static(s) = item {
            if s.ident == item_name {
                let file = syn::File {
                    shebang: None,
                    attrs: vec![],
                    items: vec![syn::Item::Static(s.clone())],
                };
                return Ok(prettyplease::unparse(&file));
            }
        }
    }

    Err(pyo3::exceptions::PyValueError::new_err(format!(
        "Static item '{}' not found",
        item_name
    )))
}

#[gen_stub_pyfunction]
#[pyfunction]
fn get_union_definition(source_code: &str, union_name: &str) -> PyResult<String> {
    let ast = parse_src(source_code)?;

    for item in ast.items.iter() {
        if let syn::Item::Union(s) = item {
            if s.ident == union_name {
                let file = syn::File {
                    shebang: None,
                    attrs: vec![],
                    items: vec![syn::Item::Union(s.clone())],
                };
                return Ok(prettyplease::unparse(&file));
            }
        }
    }

    Err(pyo3::exceptions::PyValueError::new_err(format!(
        "Union '{}' not found",
        union_name
    )))
}

#[gen_stub_pyfunction]
#[pyfunction]
fn get_uses_code(code: &str) -> PyResult<Vec<String>> {
    let ast = parse_src(code)?;
    let mut uses = vec![];
    for item in ast.items.iter() {
        if let syn::Item::Use(u) = item {
            uses.push(quote!(#u).to_string());
        }
    }

    Ok(uses)
}

#[gen_stub_pyfunction]
#[pyfunction]
fn get_code_other_than_uses(code: &str) -> PyResult<String> {
    let ast = parse_src(code)?;
    let mut code_other_than_uses = String::new();
    for item in ast.items.iter() {
        if let syn::Item::Use(_) = item {
            continue;
        }
        code_other_than_uses.push_str(&quote!(#item).to_string());
    }

    Ok(code_other_than_uses)
}

fn collect_paths(
    tree: &syn::UseTree,
    current_path: &mut Vec<String>,
    all_paths: &mut Vec<Vec<String>>,
) -> PyResult<()> {
    match tree {
        syn::UseTree::Path(path) => {
            current_path.push(path.ident.to_string());
            collect_paths(&path.tree, current_path, all_paths)?;
            current_path.pop();
        }
        syn::UseTree::Name(name) => {
            if name.ident != "self" {
                current_path.push(name.ident.to_string());
                all_paths.push(current_path.clone());
                current_path.pop();
            } else {
                // For self, add the current path without pushing 'self'
                all_paths.push(current_path.clone());
            }
        }
        syn::UseTree::Rename(_) => {
            return Err(pyo3::exceptions::PyValueError::new_err(
                "Use statements with 'as' are not supported",
            ));
        }
        syn::UseTree::Glob(_) => {
            // Handle glob imports
            current_path.push("*".to_string());
            all_paths.push(current_path.clone());
            current_path.pop();
        }
        syn::UseTree::Group(group) => {
            // Handle nested groups like a::{b, c}
            for tree in &group.items {
                collect_paths(tree, current_path, all_paths)?;
            }
        }
    }
    Ok(())
}

struct UseAliasExpander {
    aliases: std::collections::HashMap<String, syn::Path>,
}

impl UseAliasExpander {
    fn new() -> Self {
        Self {
            aliases: std::collections::HashMap::new(),
        }
    }

    fn collect_aliases(&mut self, file: &syn::File) {
        for item in &file.items {
            if let syn::Item::Use(use_item) = item {
                self.collect_use_tree_aliases(&use_item.tree, &mut Vec::new());
            }
        }
    }

    fn collect_use_tree_aliases(&mut self, tree: &syn::UseTree, current_path: &mut Vec<String>) {
        match tree {
            syn::UseTree::Path(path) => {
                current_path.push(path.ident.to_string());
                self.collect_use_tree_aliases(&path.tree, current_path);
                current_path.pop();
            }
            syn::UseTree::Rename(rename) => {
                // Handle self aliases specially
                if rename.ident == "self" {
                    // E.g. for `self as collections`, map `collections` to the current path
                    let full_path = syn::Path {
                        leading_colon: None,
                        segments: current_path
                            .iter()
                            .map(|s| syn::PathSegment {
                                ident: syn::Ident::new(s, proc_macro2::Span::call_site()),
                                arguments: syn::PathArguments::None,
                            })
                            .collect(),
                    };
                    self.aliases.insert(rename.rename.to_string(), full_path);
                } else {
                    current_path.push(rename.ident.to_string());

                    // Create the full path
                    let full_path = syn::Path {
                        leading_colon: None,
                        segments: current_path
                            .iter()
                            .map(|s| syn::PathSegment {
                                ident: syn::Ident::new(s, proc_macro2::Span::call_site()),
                                arguments: syn::PathArguments::None,
                            })
                            .collect(),
                    };

                    // Store the alias mapping
                    self.aliases.insert(rename.rename.to_string(), full_path);
                    current_path.pop();
                }
            }
            syn::UseTree::Group(group) => {
                for tree in &group.items {
                    self.collect_use_tree_aliases(tree, current_path);
                }
            }
            _ => {} // Handle other cases as needed
        }
    }
}

impl syn::visit_mut::VisitMut for UseAliasExpander {
    fn visit_path_mut(&mut self, path: &mut syn::Path) {
        if let Some(first_segment) = path.segments.first() {
            let first_ident = first_segment.ident.to_string();
            if let Some(expanded_path) = self.aliases.get(&first_ident) {
                // Create new segments starting with the expanded path
                let mut new_segments = expanded_path.segments.clone();

                // Preserve generic arguments from the original first segment
                if !first_segment.arguments.is_empty() {
                    if let Some(last_segment) = new_segments.last_mut() {
                        last_segment.arguments = first_segment.arguments.clone();
                    }
                }

                // If there are remaining segments after the alias, append them
                if path.segments.len() > 1 {
                    let remaining_segments: Vec<_> =
                        path.segments.iter().skip(1).cloned().collect();
                    new_segments.extend(remaining_segments);
                }

                path.segments = new_segments;
            }
        }

        // Continue visiting nested paths
        syn::visit_mut::visit_path_mut(self, path);
    }

    fn visit_use_tree_mut(&mut self, tree: &mut syn::UseTree) {
        // Remove alias use statements and convert them to regular use statements
        if let syn::UseTree::Rename(rename) = tree {
            // Replace rename with regular name
            *tree = syn::UseTree::Name(syn::UseName {
                ident: rename.ident.clone(),
            });
        }

        // Continue visiting
        syn::visit_mut::visit_use_tree_mut(self, tree);
    }
}

#[gen_stub_pyfunction]
#[pyfunction]
fn expand_use_aliases(code: &str) -> PyResult<String> {
    use std::panic;
    let res = panic::catch_unwind(|| {
        let mut ast: File = parse_src(code)?;
        let mut expander = UseAliasExpander::new();
        // First pass: collect all aliases
        expander.collect_aliases(&ast);

        // Second pass: expand all usages
        expander.visit_file_mut(&mut ast);

        Ok(prettyplease::unparse(&ast))
    });
    match res {
        Ok(inner_res) => inner_res,
        Err(e) => {
            if let Some(msg) = e.downcast_ref::<&str>() {
                Err(format!("Error when expand_use_aliases: {}", msg))
            }
            else if let Some(msg) = e.downcast_ref::<String>() {
                Err(format!("Error when expand_use_aliases: {}", msg))
            }
            else {
                Err("Error when expand_use_aliases.".to_string())
            }.map_err(|msg| {
                pyo3::exceptions::PySyntaxError::new_err(msg)
            })
        }
    }

}

#[gen_stub_pyfunction]
#[pyfunction]
fn get_standalone_uses_code_paths(code: &str) -> PyResult<Vec<Vec<String>>> {
    let ast = parse_src(code)?;
    let mut all_paths = Vec::new();

    for item in ast.items.iter() {
        if let syn::Item::Use(use_item) = item {
            collect_paths(&use_item.tree, &mut Vec::new(), &mut all_paths)?;
        }
    }

    Ok(all_paths)
}

enum RenameModifier {
    Function,
    StructUnion,
}

struct RenameVisitor {
    old_name: String,
    new_name: String,
    modifer: RenameModifier,
}

impl syn::visit_mut::VisitMut for RenameVisitor {
    fn visit_item_fn_mut(&mut self, item_fn: &mut syn::ItemFn) {
        if let RenameModifier::Function = self.modifer {
            // rename definition
            if item_fn.sig.ident == self.old_name {
                item_fn.sig.ident = syn::Ident::new(&self.new_name, item_fn.sig.ident.span());
            }
        }
        syn::visit_mut::visit_item_fn_mut(self, item_fn);
    }

    fn visit_item_struct_mut(&mut self, item_struct: &mut syn::ItemStruct) {
        if let RenameModifier::StructUnion = self.modifer {
            // rename definition
            if item_struct.ident == self.old_name {
                item_struct.ident = syn::Ident::new(&self.new_name, item_struct.ident.span());
            }
        }

        syn::visit_mut::visit_item_struct_mut(self, item_struct);
    }

    fn visit_item_union_mut(&mut self, item_union: &mut syn::ItemUnion) {
        if let RenameModifier::StructUnion = self.modifer {
            // rename definition
            if item_union.ident == self.old_name {
                item_union.ident = syn::Ident::new(&self.new_name, item_union.ident.span());
            }
        }

        syn::visit_mut::visit_item_union_mut(self, item_union);
    }

    fn visit_path_mut(&mut self, path: &mut syn::Path) {
        if let Some(ident) = path.get_ident() {
            if ident == self.old_name.as_str() {
                path.segments.last_mut().unwrap().ident =
                    syn::Ident::new(&self.new_name, ident.span());
            }
        }

        syn::visit_mut::visit_path_mut(self, path);
    }
}

// Need to rename both function definition and function calls
#[gen_stub_pyfunction]
#[pyfunction]
fn rename_function(code: &str, old_name: &str, new_name: &str) -> PyResult<String> {
    let mut ast = parse_src(code)?;
    // Create and run our visitor
    let mut visitor = RenameVisitor {
        old_name: old_name.to_string(),
        new_name: new_name.to_string(),
        modifer: RenameModifier::Function,
    };
    visitor.visit_file_mut(&mut ast);

    // Return the modified source code
    Ok(prettyplease::unparse(&ast))
}
//
// Need to rename both function definition and function calls
#[gen_stub_pyfunction]
#[pyfunction]
fn rename_struct_union(code: &str, old_name: &str, new_name: &str) -> PyResult<String> {
    let mut ast = parse_src(code)?;
    // Create and run our visitor
    let mut visitor = RenameVisitor {
        old_name: old_name.to_string(),
        new_name: new_name.to_string(),
        modifer: RenameModifier::StructUnion,
    };
    visitor.visit_file_mut(&mut ast);

    // Return the modified source code
    Ok(prettyplease::unparse(&ast))
}

struct TokenCounter {
    total_tokens: usize,
    unsafe_tokens: usize,
}

fn count_tokens(tokens: proc_macro2::TokenStream) -> usize {
    let mut total = 0;
    for token in tokens.into_iter() {
        match &token {
            proc_macro2::TokenTree::Group(group) => {
                total += count_tokens(group.stream());
            }
            _ => {
                total += 1;
            }
        }
    }
    total
}

impl syn::visit_mut::VisitMut for TokenCounter {
    fn visit_item_fn_mut(&mut self, func: &mut syn::ItemFn) {
        if func.sig.unsafety.is_some() {
            let unsafe_tokens = count_tokens(func.block.to_token_stream());
            self.unsafe_tokens += unsafe_tokens;
            self.total_tokens += unsafe_tokens;
        } else {
            self.total_tokens += count_tokens(func.block.to_token_stream());
            syn::visit_mut::visit_item_fn_mut(self, func);
        }
    }

    fn visit_expr_mut(&mut self, expr: &mut syn::Expr) {
        if let syn::Expr::Unsafe(unsafe_expr) = expr {
            let unsafe_tokens = count_tokens(unsafe_expr.block.to_token_stream());
            self.unsafe_tokens += unsafe_tokens;
        } else {
            syn::visit_mut::visit_expr_mut(self, expr);
        }
    }
}

#[gen_stub_pyfunction]
#[pyfunction]
fn count_unsafe_tokens(code: &str) -> PyResult<(usize, usize)> {
    let mut ast = parse_src(code)?;
    let mut counter = TokenCounter {
        total_tokens: 0,
        unsafe_tokens: 0,
    };
    counter.visit_file_mut(&mut ast);
    Ok((counter.total_tokens, counter.unsafe_tokens))
}

pub struct ParsedAttribute(pub Attribute);

impl Parse for ParsedAttribute {
    fn parse(input: ParseStream) -> Result<Self> {
        let pound_token: token::Pound = input.parse()?;

        // Determine the style of the attribute (Outer or Inner)
        let style = if input.peek(token::Bracket) {
            AttrStyle::Outer
        } else if input.peek(Token![!]) {
            input.parse::<Token![!]>()?;
            AttrStyle::Inner(Token![!](input.span()))
        } else {
            return Err(input.error("Expected attribute brackets"));
        };

        // Parse the bracketed contents
        let content;
        let bracket_token = syn::bracketed!(content in input);
        let meta: Meta = content.parse()?;

        let attribute = Attribute {
            pound_token,
            style,
            bracket_token,
            meta,
        };

        Ok(ParsedAttribute(attribute))
    }
}

#[gen_stub_pyfunction]
#[pyfunction]
fn add_attr_to_function(code: &str, function_name: &str, attr: &str) -> PyResult<String> {
    let mut ast = parse_src(code)?;
    for item in ast.items.iter_mut() {
        if let syn::Item::Fn(f) = item {
            if f.sig.ident == function_name {
                let parsed = parse_str::<ParsedAttribute>(attr).map_err(|e| {
                    pyo3::exceptions::PySyntaxError::new_err(format!(
                        "Parse error: {}\n source code: {}",
                        e, attr
                    ))
                })?;
                let attr = parsed.0;
                // check if the attribute is already present
                for existing_attr in f.attrs.iter() {
                    if existing_attr.to_token_stream().to_string()
                        == attr.to_token_stream().to_string()
                    {
                        return Ok(prettyplease::unparse(&ast));
                    }
                }

                f.attrs.push(attr);
            }
        }
    }
    Ok(prettyplease::unparse(&ast))
}

#[gen_stub_pyfunction]
#[pyfunction]
fn add_attr_to_struct_union(code: &str, struct_union_name: &str, attr: &str) -> PyResult<String> {
    let mut ast = parse_src(code)?;

    fn add_attribute(attrs: &mut Vec<syn::Attribute>, attr: &str) -> PyResult<()> {
        let parsed = parse_str::<ParsedAttribute>(attr).map_err(|e| {
            pyo3::exceptions::PySyntaxError::new_err(format!(
                "Parse error: {}\n source code: {}",
                e, attr
            ))
        })?;
        let attr = parsed.0;

        // Check if the attribute is already present
        if attrs.iter().any(|existing| {
            existing.to_token_stream().to_string() == attr.to_token_stream().to_string()
        }) {
            return Ok(());
        }

        attrs.push(attr);
        Ok(())
    }

    for item in ast.items.iter_mut() {
        if let syn::Item::Struct(s) = item {
            if s.ident == struct_union_name {
                add_attribute(&mut s.attrs, attr)?;
            }
        } else if let syn::Item::Union(u) = item {
            if u.ident == struct_union_name {
                add_attribute(&mut u.attrs, attr)?;
            }
        }
    }

    Ok(prettyplease::unparse(&ast))
}

#[gen_stub_pyfunction]
#[pyfunction]
fn add_derive_to_struct_union(
    code: &str,
    struct_union_name: &str,
    derive: &str,
) -> PyResult<String> {
    let mut ast = parse_src(code)?;

    fn add_derive(
        attrs: &mut Vec<syn::Attribute>,
        derive: &str,
        span: proc_macro2::Span,
    ) -> PyResult<()> {
        let mut existing_derive = None;

        // Check for existing derive attribute
        for attr in attrs.iter_mut() {
            if let syn::Meta::List(list) = &mut attr.meta {
                if list.path.is_ident("derive") {
                    existing_derive = Some(list);
                    break;
                }
            }
        }

        if let Some(existing_derive) = existing_derive {
            // Check if derive is already present
            let mut found = false;
            existing_derive
                .parse_nested_meta(|meta| {
                    if meta.path.is_ident(derive) {
                        found = true;
                    }
                    Ok(())
                })
                .map_err(|e| {
                    pyo3::exceptions::PySyntaxError::new_err(format!(
                        "Parse error: {}\n source code: {}",
                        e, derive
                    ))
                })?;

            if !found {
                let current_derive_tokens = existing_derive.tokens.clone();
                let ident = syn::Ident::new(derive, span);
                existing_derive.tokens = quote! { #current_derive_tokens, #ident };
            }
        } else {
            // Add new derive attribute
            let ident = syn::Ident::new(derive, span);
            attrs.push(parse_quote!(#[derive(#ident)]));
        }

        Ok(())
    }

    for item in ast.items.iter_mut() {
        match item {
            syn::Item::Struct(s) if s.ident == struct_union_name => {
                let span = s.span();
                add_derive(&mut s.attrs, derive, span)?;
            }
            syn::Item::Union(u) if u.ident == struct_union_name => {
                let span = u.span();
                add_derive(&mut u.attrs, derive, span)?;
            }
            _ => {}
        }
    }

    Ok(prettyplease::unparse(&ast))
}

/// Builds a map from libc type names to their equivalent Rust primitive type names.
/// This is done at runtime by comparing `TypeId`s, so the mapping is correct
/// for the architecture that this tool is compiled and running on.
fn build_libc_type_map() -> HashMap<String, &'static str> {
    let mut map = HashMap::new();

    // This macro takes a libc type, gets its TypeId, and compares it against
    // the TypeIds of Rust's primitive types to find the match.
    macro_rules! map_type {
        ($($libc_ty:ty),*) => {
            $(
                // Get the base name of the type (e.g., "c_int" from "libc::c_int").
                let name = stringify!($libc_ty).split("::").last().unwrap();
                let type_id = TypeId::of::<$libc_ty>();
                let mut has_type = true;
                let rust_type_name = if type_id == TypeId::of::<i8>() { "i8" }
                else if type_id == TypeId::of::<u8>() { "u8" }
                else if type_id == TypeId::of::<i16>() { "i16" }
                else if type_id == TypeId::of::<u16>() { "u16" }
                else if type_id == TypeId::of::<i32>() { "i32" }
                else if type_id == TypeId::of::<u32>() { "u32" }
                else if type_id == TypeId::of::<i64>() { "i64" }
                else if type_id == TypeId::of::<u64>() { "u64" }
                else if type_id == TypeId::of::<isize>() { "isize" }
                else if type_id == TypeId::of::<usize>() { "usize" }
                else if type_id == TypeId::of::<f32>() { "f32" }
                else if type_id == TypeId::of::<f64>() { "f64" }
                else {
                    has_type = false;
                    // This case should not be hit for the types we are mapping.
                    // We'll print a warning if a type can't be mapped.
                    eprintln!("Warning: Could not determine a Rust primitive type for libc type '{}'.", name);
                    ""
                };
                if has_type {
                    map.insert(name.to_string(), rust_type_name);
                }
            )*
        }
    }

    // List of all libc integer/float types we want to replace.
    map_type!(
        c_char,
        c_schar,
        c_uchar,
        c_short,
        c_ushort,
        c_int,
        c_uint,
        c_long,
        c_ulong,
        c_longlong,
        c_ulonglong,
        c_float,
        c_double,
        size_t,
        ssize_t,
        ptrdiff_t,
        intptr_t,
        uintptr_t
    );

    map
}

/// A visitor that traverses the AST and mutates libc types based on the provided map.
struct LibcTypeVisitor<'a> {
    type_map: &'a HashMap<String, &'static str>,
}

impl<'a> VisitMut for LibcTypeVisitor<'a> {
    /// This method is called for every type path in the source code.
    fn visit_type_path_mut(&mut self, type_path: &mut TypePath) {
        // We are looking for paths with exactly two segments, like `libc::c_int`.
        if type_path.qself.is_none() && type_path.path.segments.len() == 2 {
            let first_segment = &type_path.path.segments[0];

            // Check if the first segment is `libc`.
            if first_segment.ident == "libc" && first_segment.arguments.is_none() {
                let second_segment = &type_path.path.segments[1];
                let libc_type_name = second_segment.ident.to_string();

                // If the second segment is a libc type we can replace...
                if let Some(&rust_type_str) = self.type_map.get(&libc_type_name) {
                    // Create a new identifier for the Rust type.
                    let new_rust_type_ident =
                        syn::Ident::new(rust_type_str, second_segment.ident.span());

                    // Create a new path from this single identifier.
                    let new_path: syn::Path = new_rust_type_ident.into();

                    // Replace the old path (`libc::c_int`) with the new one (`i32`).
                    type_path.path = new_path;
                }
            }
        }

        // Continue traversing the rest of the AST to find other types.
        syn::visit_mut::visit_type_path_mut(self, type_path);
    }
}

#[gen_stub_pyfunction]
#[pyfunction]
fn replace_libc_numeric_types_to_rust_primitive_types(code: &str) -> PyResult<String> {
    let type_map = build_libc_type_map();
    let mut ast = parse_src(code)?;
    let mut visitor = LibcTypeVisitor {
        type_map: &type_map,
    };
    visitor.visit_file_mut(&mut ast);

    // Convert the modified syntax tree back into formatted code.
    let transformed_code = prettyplease::unparse(&ast);
    Ok(transformed_code)
}

#[gen_stub_pyfunction]
#[pyfunction]
fn unidiomatic_function_cleanup(code: &str) -> PyResult<String> {
    let mut ast = parse_src(code)?;

    for item in ast.items.iter_mut() {
        if let syn::Item::Fn(f) = item {
            // remove `extern "C"``
            f.sig.abi = None;
            // add `pub` before `fn`
            f.vis = syn::Visibility::Public(Token![pub](f.span()));
        }
        if let syn::Item::ExternCrate(_) = item {
            // remove `extern crate`
            *item = syn::Item::Verbatim(Default::default());
        }
    }

    Ok(prettyplease::unparse(&ast))
}

#[gen_stub_pyfunction]
#[pyfunction]
fn unidiomatic_types_cleanup(code: &str) -> PyResult<String> {
    let mut ast = parse_src(code)?;

    for item in ast.items.iter_mut() {
        if let syn::Item::ExternCrate(_) = item {
            // remove `extern crate`
            *item = syn::Item::Verbatim(Default::default());
        }
    }

    Ok(prettyplease::unparse(&ast))
}

/// The mut-remover: walks the AST and clears `mut` when the bound ident matches `name`.
struct RemoveMut {
    name: String,
}

impl RemoveMut {
    fn new(name: impl Into<String>) -> Self {
        Self { name: name.into() }
    }
}

impl VisitMut for RemoveMut {
    fn visit_pat_ident_mut(&mut self, node: &mut PatIdent) {
        // If this pattern is a direct identifier binding with the target name, remove `mut`.
        if node.ident == self.name {
            node.mutability = None;
        }
        // Recurse into subpatterns if any (usually none for simple PatIdent).
        visit_mut::visit_pat_ident_mut(self, node);
    }

    fn visit_item_static_mut(&mut self, node: &mut ItemStatic) {
        if node.ident == self.name {
            node.mutability = syn::StaticMutability::None; // removes the `mut`
        }
        visit_mut::visit_item_static_mut(self, node);
    }
}

#[gen_stub_pyfunction]
#[pyfunction]
fn remove_mut_from_type_specifiers(code: &str, var_name: &str) -> PyResult<String> {
    let mut file: File = parse_src(code)?;
    let mut remover = RemoveMut::new(var_name);
    visit_mut::visit_file_mut(&mut remover, &mut file);

    // Pretty-print. Use prettyplease for nicer formatting; otherwise use tokens.
    let formatted = prettyplease::unparse(&file);
    Ok(formatted)
}


#[gen_stub_pyfunction]
#[pyfunction]
fn get_value_type_name(code: &str, value: &str) -> PyResult<String> {
    let ast = parse_src(code)?;

    for item in ast.items.iter() {
        match item {
            // Handle static variables
            syn::Item::Static(s) if s.ident == value => {
                let static_without_value = syn::ItemStatic {
                    attrs: vec![],                   // No attributes
                    vis: syn::Visibility::Inherited, // No visibility modifier
                    static_token: s.static_token,
                    mutability: s.mutability.clone(),
                    ident: s.ident.clone(),
                    colon_token: s.colon_token,
                    ty: s.ty.clone(),
                    eq_token: s.eq_token,
                    expr: Box::new(syn::Expr::Verbatim(Default::default())), // Empty expression
                    semi_token: s.semi_token,
                };

                let static_item = syn::Item::Static(static_without_value);
                let file = syn::File {
                    shebang: None,
                    attrs: vec![],
                    items: vec![static_item],
                };

                let code_str = prettyplease::unparse(&file);

                // Extract just the static declaration line (remove empty expression)
                let lines: Vec<&str> = code_str.lines().collect();
                for line in lines {
                    let trimmed = line.trim();
                    if trimmed.starts_with("static") && trimmed.ends_with("= ;") {
                        // Remove the "= " part to get just the type declaration
                        return Ok(trimmed.replace("= ", ""));
                    }
                }

                return Ok(code_str.trim().to_string());
            }

            // Handle const variables
            syn::Item::Const(c) if c.ident == value => {
                let const_without_value = syn::ItemConst {
                    attrs: vec![],                   // No attributes
                    vis: syn::Visibility::Inherited, // No visibility modifier
                    const_token: c.const_token,
                    ident: c.ident.clone(),
                    generics: c.generics.clone(),
                    colon_token: c.colon_token,
                    ty: c.ty.clone(),
                    eq_token: c.eq_token,
                    expr: Box::new(syn::Expr::Verbatim(Default::default())), // Empty expression
                    semi_token: c.semi_token,
                };

                let const_item = syn::Item::Const(const_without_value);
                let file = syn::File {
                    shebang: None,
                    attrs: vec![],
                    items: vec![const_item],
                };

                let code_str = prettyplease::unparse(&file);

                // Extract just the const declaration line (remove empty expression)
                let lines: Vec<&str> = code_str.lines().collect();
                for line in lines {
                    let trimmed = line.trim();
                    if trimmed.starts_with("const") && trimmed.ends_with("= ;") {
                        // Remove the "= " part to get just the type declaration
                        return Ok(trimmed.replace("= ", ""));
                    }
                }

                return Ok(code_str.trim().to_string());
            }

            _ => continue,
        }
    }

    Err(pyo3::exceptions::PyValueError::new_err(format!(
        "Item '{}' not found",
        value
    )))
}

#[pymodule]
fn rust_ast_parser(m: &Bound<'_, PyModule>) -> PyResult<()> {
    m.add_function(wrap_pyfunction!(expose_function_to_c, m)?)?;
    m.add_function(wrap_pyfunction!(get_func_signatures, m)?)?;
    m.add_function(wrap_pyfunction!(get_struct_definition, m)?)?;
    m.add_function(wrap_pyfunction!(get_enum_definition, m)?)?;
    m.add_function(wrap_pyfunction!(get_struct_field_types, m)?)?;
    m.add_function(wrap_pyfunction!(parse_type_traits, m)?)?;
    m.add_function(wrap_pyfunction!(parse_function_signature, m)?)?;
    m.add_function(wrap_pyfunction!(get_union_definition, m)?)?;
    m.add_function(wrap_pyfunction!(get_uses_code, m)?)?;
    m.add_function(wrap_pyfunction!(get_code_other_than_uses, m)?)?;
    m.add_function(wrap_pyfunction!(rename_function, m)?)?;
    m.add_function(wrap_pyfunction!(rename_struct_union, m)?)?;
    m.add_function(wrap_pyfunction!(get_standalone_uses_code_paths, m)?)?;
    m.add_function(wrap_pyfunction!(add_attr_to_function, m)?)?;
    m.add_function(wrap_pyfunction!(add_attr_to_struct_union, m)?)?;
    m.add_function(wrap_pyfunction!(add_derive_to_struct_union, m)?)?;
    m.add_function(wrap_pyfunction!(unidiomatic_function_cleanup, m)?)?;
    m.add_function(wrap_pyfunction!(unidiomatic_types_cleanup, m)?)?;
    m.add_function(wrap_pyfunction!(get_function_definition, m)?)?;
    m.add_function(wrap_pyfunction!(get_static_item_definition, m)?)?;
    m.add_function(wrap_pyfunction!(expand_use_aliases, m)?)?;
    m.add_function(wrap_pyfunction!(get_value_type_name, m)?)?;
    m.add_function(wrap_pyfunction!(replace_libc_numeric_types_to_rust_primitive_types, m)?)?;
    m.add_function(wrap_pyfunction!(remove_mut_from_type_specifiers, m)?)?;
    #[allow(clippy::unsafe_removed_from_name)]
    m.add_function(wrap_pyfunction!(count_unsafe_tokens, m)?)?;
    Ok(())
}

#[doc = r" Auto-generated function to gather information to generate stub files"]
pub fn stub_info() -> pyo3_stub_gen::Result<pyo3_stub_gen::StubInfo> {
    let manifest_path = std::process::Command::new(env!("CARGO"))
        .arg("locate-project")
        .arg("--workspace")
        .arg("--message-format=plain")
        .output()
        .unwrap()
        .stdout;
    let manifest_path = std::path::Path::new(std::str::from_utf8(&manifest_path).unwrap().trim());
    let manifest_dir = manifest_path.parent().unwrap();
    pyo3_stub_gen::StubInfo::from_pyproject_toml(manifest_dir.join("pyproject.toml"))
}<|MERGE_RESOLUTION|>--- conflicted
+++ resolved
@@ -11,15 +11,13 @@
     parse_quote, parse_str,
     spanned::Spanned,
     token,
-<<<<<<< HEAD
     visit_mut::{self, VisitMut},
     TypePath,
-    PatIdent, ItemStatic,
+    PatIdent, 
+    ItemStatic,
+    GenericArgument,
+    PathArguments,
     Abi, AttrStyle, Attribute, File, LitStr, Meta, Result, Token,
-=======
-    visit_mut::VisitMut,
-    Abi, AttrStyle, Attribute, File, GenericArgument, LitStr, Meta, PathArguments, Result, Token,
->>>>>>> e860996b
 };
 use libc::*;
 
@@ -44,12 +42,12 @@
 }
 
 fn parse_src(source_code: &str) -> PyResult<File> {
-<<<<<<< HEAD
     use std::panic;
     // parse_str may panic. We need to convert panic to Err
     let res = panic::catch_unwind(|| {
         parse_str(source_code).map_err(|e| {
-            let msg = format!("Error: {:?}\nContext:\n{}",
+            let msg = format!(
+            "Error: {:?}\nContext:\n{}",
                 e,
                 get_error_context(source_code, &e)
             );
@@ -73,16 +71,6 @@
         }
     }
     
-=======
-    parse_str(source_code).map_err(|e| {
-        let msg = format!(
-            "Error: {:?}\nContext:\n{}",
-            e,
-            get_error_context(source_code, &e)
-        );
-        pyo3::exceptions::PySyntaxError::new_err(msg)
-    })
->>>>>>> e860996b
 }
 
 // Expose a function to C
